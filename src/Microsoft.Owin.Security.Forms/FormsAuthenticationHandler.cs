// <copyright file="FormsAuthenticationHandler.cs" company="Microsoft Open Technologies, Inc.">
// Copyright 2011-2013 Microsoft Open Technologies, Inc. All rights reserved.
// 
// Licensed under the Apache License, Version 2.0 (the "License");
// you may not use this file except in compliance with the License.
// You may obtain a copy of the License at
// 
//     http://www.apache.org/licenses/LICENSE-2.0
// 
// Unless required by applicable law or agreed to in writing, software
// distributed under the License is distributed on an "AS IS" BASIS,
// WITHOUT WARRANTIES OR CONDITIONS OF ANY KIND, either express or implied.
// See the License for the specific language governing permissions and
// limitations under the License.
// </copyright>

using System;
using System.Collections.Generic;
using System.Threading.Tasks;
using Microsoft.Owin.Infrastructure;
using Microsoft.Owin.Logging;
using Microsoft.Owin.Security.Infrastructure;

namespace Microsoft.Owin.Security.Forms
{
    internal class FormsAuthenticationHandler : AuthenticationHandler<FormsAuthenticationOptions>
    {
        private const string HeaderNameCacheControl = "Cache-Control";
        private const string HeaderNamePragma = "Pragma";
        private const string HeaderNameExpires = "Expires";
        private const string HeaderValueNoCache = "no-cache";
        private const string HeaderValueMinusOne = "-1";

        private readonly ILogger _logger;

        private bool _shouldRenew;
        private DateTimeOffset _renewIssuedUtc;
        private DateTimeOffset _renewExpiresUtc;

        public FormsAuthenticationHandler(ILogger logger)
        {
            _logger = logger;
        }

        protected override async Task<AuthenticationTicket> AuthenticateCore()
        {
            _logger.WriteVerbose("AuthenticateCore");

            IDictionary<string, string> cookies = Request.GetCookies();
            string cookie;
            if (!cookies.TryGetValue(Options.CookieName, out cookie))
            {
                _logger.WriteWarning("No cookie found");
                return null;
            }

            AuthenticationTicket model = Options.TicketDataHandler.Unprotect(cookie);

            if (model == null)
            {
                _logger.WriteWarning("null model");
                return null;
            }

            DateTimeOffset currentUtc = Options.SystemClock.UtcNow;
            DateTimeOffset? issuedUtc = model.Extra.IssuedUtc;
            DateTimeOffset? expiresUtc = model.Extra.ExpiresUtc;

            if (expiresUtc != null && expiresUtc.Value < currentUtc)
            {
                return null;
            }

            if (issuedUtc != null && expiresUtc != null && Options.SlidingExpiration)
            {
                TimeSpan timeElapsed = currentUtc.Subtract(issuedUtc.Value);
                TimeSpan timeRemaining = expiresUtc.Value.Subtract(currentUtc);

                if (timeRemaining < timeElapsed)
                {
                    _shouldRenew = true;
                    _renewIssuedUtc = currentUtc;
                    TimeSpan timeSpan = expiresUtc.Value.Subtract(issuedUtc.Value);
                    _renewExpiresUtc = currentUtc.Add(timeSpan);
                }
            }

            var context = new FormsValidateIdentityContext(model);

            await Options.Provider.ValidateIdentity(context);

            return new AuthenticationTicket(context.Identity, context.Extra);
        }

        protected override async Task ApplyResponseGrant()
        {
            _logger.WriteVerbose("ApplyResponseGrant");
            AuthenticationResponseGrant signin = Helper.LookupSignIn(Options.AuthenticationType);
            bool shouldSignin = signin != null;
            AuthenticationResponseRevoke signout = Helper.LookupSignOut(Options.AuthenticationType, Options.AuthenticationMode);
            bool shouldSignout = signout != null;

            if (shouldSignin || shouldSignout || _shouldRenew)
            {
                var cookieOptions = new CookieOptions
                {
                    Domain = Options.CookieDomain,
                    HttpOnly = Options.CookieHttpOnly,
                    Path = Options.CookiePath ?? "/",
                };
                if (Options.CookieSecure == CookieSecureOption.SameAsRequest)
                {
                    cookieOptions.Secure = Request.IsSecure;
                }
                else
                {
                    cookieOptions.Secure = Options.CookieSecure == CookieSecureOption.Always;
                }

                if (shouldSignin)
                {
                    var context = new FormsResponseSignInContext(
                        Response.Environment,
                        Options.AuthenticationType,
                        signin.Identity,
                        signin.Extra);

                    DateTimeOffset issuedUtc = Options.SystemClock.UtcNow;
                    DateTimeOffset expiresUtc = issuedUtc.Add(Options.ExpireTimeSpan);

                    context.Extra.IssuedUtc = issuedUtc;
                    context.Extra.ExpiresUtc = expiresUtc;

                    Options.Provider.ResponseSignIn(context);

                    if (context.Extra.IsPersistent)
                    {
                        cookieOptions.Expires = expiresUtc.ToUniversalTime().DateTime;
                    }

                    var model = new AuthenticationTicket(context.Identity, context.Extra.Properties);
                    string cookieValue = Options.TicketDataHandler.Protect(model);

                    Response.AddCookie(
                        Options.CookieName,
                        cookieValue,
                        cookieOptions);
                }
                else if (shouldSignout)
                {
                    Response.DeleteCookie(
                        Options.CookieName,
                        cookieOptions);
                }
                else if (_shouldRenew)
                {
                    AuthenticationTicket model = await Authenticate();

                    model.Extra.IssuedUtc = _renewIssuedUtc;
                    model.Extra.ExpiresUtc = _renewExpiresUtc;

                    string cookieValue = Options.TicketDataHandler.Protect(model);

                    if (model.Extra.IsPersistent)
                    {
                        cookieOptions.Expires = _renewExpiresUtc.ToUniversalTime().DateTime;
                    }

                    Response.AddCookie(
                        Options.CookieName,
                        cookieValue,
                        cookieOptions);
                }

                Response.SetHeader(
                    HeaderNameCacheControl,
                    HeaderValueNoCache);

                Response.SetHeader(
                    HeaderNamePragma,
                    HeaderValueNoCache);

                Response.SetHeader(
                    HeaderNameExpires,
                    HeaderValueMinusOne);

                bool shouldLoginRedirect = shouldSignin && !string.IsNullOrEmpty(Options.LoginPath) && string.Equals(Request.Path, Options.LoginPath, StringComparison.OrdinalIgnoreCase);
                bool shouldLogoutRedirect = shouldSignout && !string.IsNullOrEmpty(Options.LogoutPath) && string.Equals(Request.Path, Options.LogoutPath, StringComparison.OrdinalIgnoreCase);

                if ((shouldLoginRedirect || shouldLogoutRedirect) && Response.StatusCode == 200)
                {
                    IDictionary<string, string[]> query = Request.GetQuery();
                    string[] redirectUri;
                    if (query.TryGetValue(Options.ReturnUrlParameter ?? FormsAuthenticationDefaults.ReturnUrlParameter, out redirectUri) &&
                        redirectUri != null &&
                        redirectUri.Length == 1 &&
                        IsHostRelative(redirectUri[0]))
                    {
                        Response.Redirect(redirectUri[0]);
                    }
                }
            }
        }

<<<<<<< HEAD
        protected override Task ApplyResponseChallenge()
=======
        private bool IsHostRelative(string path)
        {
            if (string.IsNullOrEmpty(path))
            {
                return false;
            }
            if (path.Length == 1)
            {
                return path[0] == '/';
            }
            return path[0] == '/' && path[1] != '/' && path[1] != '\\';
        }

        protected override async Task ApplyResponseChallenge()
>>>>>>> ba794c13
        {
            _logger.WriteVerbose("ApplyResponseChallenge");
            if (Response.StatusCode != 401 || string.IsNullOrEmpty(Options.LoginPath))
            {
                return Task.FromResult<object>(null);
            }

            AuthenticationResponseChallenge challenge = Helper.LookupChallenge(Options.AuthenticationType, Options.AuthenticationMode);

            if (challenge != null)
            {
                string baseUri = Request.Scheme + "://" + Request.Host + Request.PathBase;

                string currentUri = WebUtilities.AddQueryString(
                    Request.PathBase + Request.Path,
                    Request.QueryString);

                string loginUri = WebUtilities.AddQueryString(
                    baseUri + Options.LoginPath,
                    Options.ReturnUrlParameter ?? FormsAuthenticationDefaults.ReturnUrlParameter,
                    currentUri);

                Response.Redirect(loginUri);
            }

            return Task.FromResult<object>(null);
        }
    }
}<|MERGE_RESOLUTION|>--- conflicted
+++ resolved
@@ -202,24 +202,20 @@
             }
         }
 
-<<<<<<< HEAD
+        private bool IsHostRelative(string path)
+        {
+            if (string.IsNullOrEmpty(path))
+            {
+                return false;
+            }
+            if (path.Length == 1)
+            {
+                return path[0] == '/';
+            }
+            return path[0] == '/' && path[1] != '/' && path[1] != '\\';
+        }
+
         protected override Task ApplyResponseChallenge()
-=======
-        private bool IsHostRelative(string path)
-        {
-            if (string.IsNullOrEmpty(path))
-            {
-                return false;
-            }
-            if (path.Length == 1)
-            {
-                return path[0] == '/';
-            }
-            return path[0] == '/' && path[1] != '/' && path[1] != '\\';
-        }
-
-        protected override async Task ApplyResponseChallenge()
->>>>>>> ba794c13
         {
             _logger.WriteVerbose("ApplyResponseChallenge");
             if (Response.StatusCode != 401 || string.IsNullOrEmpty(Options.LoginPath))
