--- conflicted
+++ resolved
@@ -47,19 +47,13 @@
             }
             if (Options.StateDataFormat == null)
             {
-<<<<<<< HEAD
                 var dataProtector = app.CreateDataProtector(
                     typeof(TwitterAuthenticationMiddleware).FullName,
-                    Options.AuthenticationType);
+                    Options.AuthenticationType, "v1");
                 Options.StateDataFormat = new SecureDataFormat<RequestToken>(
                     Serializers.RequestToken,
                     dataProtector,
                     TextEncodings.Base64Url);
-=======
-                dataProtector = app.CreateDataProtector(
-                    "TwitterAuthenticationMiddleware",
-                    Options.AuthenticationType, "v1");
->>>>>>> b6457494
             }
 
             _httpClient = new HttpClient(ResolveHttpMessageHandler(Options));
