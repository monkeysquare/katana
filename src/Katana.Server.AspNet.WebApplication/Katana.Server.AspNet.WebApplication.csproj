<<<<<<< HEAD
﻿<?xml version="1.0" encoding="utf-8"?>
<Project ToolsVersion="4.0" DefaultTargets="Build" xmlns="http://schemas.microsoft.com/developer/msbuild/2003">
  <Import Project="$(MSBuildExtensionsPath)\$(MSBuildToolsVersion)\Microsoft.Common.props" Condition="Exists('$(MSBuildExtensionsPath)\$(MSBuildToolsVersion)\Microsoft.Common.props')" />
  <PropertyGroup>
    <Configuration Condition=" '$(Configuration)' == '' ">Debug</Configuration>
    <Platform Condition=" '$(Platform)' == '' ">AnyCPU</Platform>
    <ProductVersion>
    </ProductVersion>
    <SchemaVersion>2.0</SchemaVersion>
    <ProjectGuid>{40F5684B-03E9-4B55-9550-A77B79F1C862}</ProjectGuid>
    <ProjectTypeGuids>{349c5851-65df-11da-9384-00065b846f21};{fae04ec0-301f-11d3-bf4b-00c04f79efbc}</ProjectTypeGuids>
    <OutputType>Library</OutputType>
    <AppDesignerFolder>Properties</AppDesignerFolder>
    <RootNamespace>Katana.Server.AspNet.WebApplication</RootNamespace>
    <AssemblyName>Katana.Server.AspNet.WebApplication</AssemblyName>
    <TargetFrameworkVersion>v4.5</TargetFrameworkVersion>
    <UseIISExpress>true</UseIISExpress>
    <SolutionDir Condition="$(SolutionDir) == '' Or $(SolutionDir) == '*Undefined*'">..\..\</SolutionDir>
    <RestorePackages>true</RestorePackages>
    <IISExpressSSLPort />
    <IISExpressAnonymousAuthentication />
    <IISExpressWindowsAuthentication />
    <IISExpressUseClassicPipelineMode />
    <TargetFrameworkProfile />
  </PropertyGroup>
  <PropertyGroup Condition=" '$(Configuration)|$(Platform)' == 'Debug|AnyCPU' ">
    <DebugSymbols>true</DebugSymbols>
    <DebugType>full</DebugType>
    <Optimize>false</Optimize>
    <OutputPath>bin\</OutputPath>
    <DefineConstants>DEBUG;TRACE</DefineConstants>
    <ErrorReport>prompt</ErrorReport>
    <WarningLevel>4</WarningLevel>
    <Prefer32Bit>false</Prefer32Bit>
  </PropertyGroup>
  <PropertyGroup Condition=" '$(Configuration)|$(Platform)' == 'Release|AnyCPU' ">
    <DebugType>pdbonly</DebugType>
    <Optimize>true</Optimize>
    <OutputPath>bin\</OutputPath>
    <DefineConstants>TRACE</DefineConstants>
    <ErrorReport>prompt</ErrorReport>
    <WarningLevel>4</WarningLevel>
    <Prefer32Bit>false</Prefer32Bit>
  </PropertyGroup>
  <ItemGroup>
    <Reference Include="Newtonsoft.Json, Version=4.5.0.0, Culture=neutral, PublicKeyToken=30ad4fe6b2a6aeed, processorArchitecture=MSIL">
      <SpecificVersion>False</SpecificVersion>
      <HintPath>..\..\packages\Newtonsoft.Json.4.5.7\lib\net40\Newtonsoft.Json.dll</HintPath>
    </Reference>
    <Reference Include="Owin, Version=0.12.0.0, Culture=neutral, PublicKeyToken=f585506a2da1fef4, processorArchitecture=MSIL">
      <SpecificVersion>False</SpecificVersion>
      <HintPath>..\..\packages\Owin.0.12\lib\net40\Owin.dll</HintPath>
    </Reference>
    <Reference Include="System" />
    <Reference Include="System.Data" />
    <Reference Include="System.Data.DataSetExtensions" />
    <Reference Include="System.Net.Http, Version=2.0.0.0, Culture=neutral, PublicKeyToken=b03f5f7f11d50a3a, processorArchitecture=MSIL">
      <HintPath>..\..\packages\Microsoft.Net.Http.2.0.20505.0\lib\net40\System.Net.Http.dll</HintPath>
    </Reference>
    <Reference Include="System.Net.Http.Formatting, Version=4.0.0.0, Culture=neutral, PublicKeyToken=31bf3856ad364e35, processorArchitecture=MSIL">
      <HintPath>..\..\packages\Microsoft.AspNet.WebApi.Client.4.0.20505.0\lib\net40\System.Net.Http.Formatting.dll</HintPath>
    </Reference>
    <Reference Include="System.Net.Http.WebRequest, Version=2.0.0.0, Culture=neutral, PublicKeyToken=b03f5f7f11d50a3a, processorArchitecture=MSIL">
      <HintPath>..\..\packages\Microsoft.Net.Http.2.0.20505.0\lib\net40\System.Net.Http.WebRequest.dll</HintPath>
    </Reference>
    <Reference Include="System.Web" />
    <Reference Include="System.Web.ApplicationServices" />
    <Reference Include="System.Web.DynamicData" />
    <Reference Include="System.Web.Entity" />
    <Reference Include="System.Web.Extensions" />
    <Reference Include="System.Web.Http, Version=4.0.0.0, Culture=neutral, PublicKeyToken=31bf3856ad364e35, processorArchitecture=MSIL">
      <HintPath>..\..\packages\Microsoft.AspNet.WebApi.Core.4.0.20505.0\lib\net40\System.Web.Http.dll</HintPath>
    </Reference>
    <Reference Include="System.Xml" />
    <Reference Include="System.Xml.Linq" />
  </ItemGroup>
  <ItemGroup>
    <Content Include="Global.asax" />
    <Content Include="Web.config" />
    <Content Include="Web.Debug.config">
      <DependentUpon>Web.config</DependentUpon>
    </Content>
    <Content Include="Web.Release.config">
      <DependentUpon>Web.config</DependentUpon>
    </Content>
  </ItemGroup>
  <ItemGroup>
    <Compile Include="App_Packages\Gate.Middleware.Sources.0.12\Cascade.cs" />
    <Compile Include="App_Packages\Gate.Middleware.Sources.0.12\Chunked.cs" />
    <Compile Include="App_Packages\Gate.Middleware.Sources.0.12\ContentLength.cs" />
    <Compile Include="App_Packages\Gate.Middleware.Sources.0.12\ContentType.cs" />
    <Compile Include="App_Packages\Gate.Middleware.Sources.0.12\MethodOverride.cs" />
    <Compile Include="App_Packages\Gate.Middleware.Sources.0.12\NotFound.cs" />
    <Compile Include="App_Packages\Gate.Middleware.Sources.0.12\OwinConstants.cs" />
    <Compile Include="App_Packages\Gate.Middleware.Sources.0.12\ShowExceptions.cs" />
    <Compile Include="App_Packages\Gate.Middleware.Sources.0.12\ShowExceptions.View.cs" />
    <Compile Include="App_Packages\Gate.Middleware.Sources.0.12\Static.cs" />
    <Compile Include="App_Packages\Gate.Middleware.Sources.0.12\StaticFiles\FileBody.cs" />
    <Compile Include="App_Packages\Gate.Middleware.Sources.0.12\StaticFiles\FileServer.cs" />
    <Compile Include="App_Packages\Gate.Middleware.Sources.0.12\StaticFiles\Mime.cs" />
    <Compile Include="App_Packages\Gate.Middleware.Sources.0.12\StaticFiles\TextBody.cs" />
    <Compile Include="App_Packages\Gate.Middleware.Sources.0.12\Utils\HttpFormatExtensions.cs" />
    <Compile Include="App_Packages\Gate.Middleware.Sources.0.12\Utils\RangeHeader.cs" />
    <Compile Include="App_Packages\Gate.Middleware.Sources.0.12\Utils\StreamWrapper.cs" />
    <Compile Include="App_Packages\Gate.Middleware.Sources.0.12\Wilson.cs" />
    <Compile Include="App_Packages\Gate.Sources.0.12\AppBuilderInlineExtensions.cs" />
    <Compile Include="App_Packages\Gate.Sources.0.12\AppBuilderMapExtensions.cs" />
    <Compile Include="App_Packages\Gate.Sources.0.12\AppBuilderRunExtensions.cs" />
    <Compile Include="App_Packages\Gate.Sources.0.12\AppBuilderUseExtensions.cs" />
    <Compile Include="App_Packages\Gate.Sources.0.12\Headers.cs" />
    <Compile Include="App_Packages\Gate.Sources.0.12\Mapping\MapBuilder.cs" />
    <Compile Include="App_Packages\Gate.Sources.0.12\Mapping\UrlMapper.cs" />
    <Compile Include="App_Packages\Gate.Sources.0.12\OwinConstants.cs" />
    <Compile Include="App_Packages\Gate.Sources.0.12\Request.cs" />
    <Compile Include="App_Packages\Gate.Sources.0.12\Response.cs" />
    <Compile Include="App_Packages\Gate.Sources.0.12\ResponseStream.cs" />
    <Compile Include="App_Packages\Gate.Sources.0.12\Utils\Net40Extensions.cs" />
    <Compile Include="App_Packages\Gate.Sources.0.12\Utils\ParamDictionary.cs" />
    <Compile Include="App_Packages\Gate.Sources.0.12\Utils\ReasonPhrases.cs" />
    <Compile Include="App_Packages\TaskHelpers.Sources.0.1\TaskHelpers.cs" />
    <Compile Include="App_Packages\TaskHelpers.Sources.0.1\TaskHelpersExtensions.cs" />
    <Compile Include="AuthorizeRoleFilter.cs" />
    <Compile Include="Global.asax.cs">
      <DependentUpon>Global.asax</DependentUpon>
    </Compile>
    <Compile Include="Properties\AssemblyInfo.cs" />
    <Compile Include="Startup.cs" />
    <Compile Include="TraceRequestFilter.cs" />
  </ItemGroup>
  <ItemGroup>
    <ProjectReference Include="..\Katana.Server.AspNet\Katana.Server.AspNet.csproj">
      <Project>{E31826E6-C29A-4F08-BD4F-E17ACA793BBC}</Project>
      <Name>Katana.Server.AspNet</Name>
    </ProjectReference>
    <ProjectReference Include="..\Katana.WebApi\Katana.WebApi.csproj">
      <Project>{80D03986-6128-4614-8715-C7E86BD16513}</Project>
      <Name>Katana.WebApi</Name>
    </ProjectReference>
  </ItemGroup>
  <ItemGroup>
    <Content Include="packages.config">
      <SubType>Designer</SubType>
    </Content>
  </ItemGroup>
  <PropertyGroup>
    <VisualStudioVersion Condition="'$(VisualStudioVersion)' == ''">10.0</VisualStudioVersion>
    <VSToolsPath Condition="'$(VSToolsPath)' == ''">$(MSBuildExtensionsPath32)\Microsoft\VisualStudio\v$(VisualStudioVersion)</VSToolsPath>
  </PropertyGroup>
  <Import Project="$(MSBuildBinPath)\Microsoft.CSharp.targets" />
  <Import Project="$(VSToolsPath)\WebApplications\Microsoft.WebApplication.targets" Condition="'$(VSToolsPath)' != ''" />
  <Import Project="$(MSBuildExtensionsPath32)\Microsoft\VisualStudio\v10.0\WebApplications\Microsoft.WebApplication.targets" Condition="false" />
  <ProjectExtensions>
    <VisualStudio>
      <FlavorProperties GUID="{349c5851-65df-11da-9384-00065b846f21}">
        <WebProjectProperties>
          <UseIIS>True</UseIIS>
          <AutoAssignPort>True</AutoAssignPort>
          <DevelopmentServerPort>1932</DevelopmentServerPort>
          <DevelopmentServerVPath>/</DevelopmentServerVPath>
          <IISUrl>http://localhost:1932/TheApp</IISUrl>
          <NTLMAuthentication>False</NTLMAuthentication>
          <UseCustomServer>False</UseCustomServer>
          <CustomServerUrl>
          </CustomServerUrl>
          <SaveServerSettingsInUserFile>False</SaveServerSettingsInUserFile>
        </WebProjectProperties>
      </FlavorProperties>
    </VisualStudio>
  </ProjectExtensions>
  <Import Project="$(SolutionDir)\.nuget\nuget.targets" />
=======
﻿<?xml version="1.0" encoding="utf-8"?>
<Project ToolsVersion="4.0" DefaultTargets="Build" xmlns="http://schemas.microsoft.com/developer/msbuild/2003">
  <Import Project="$(MSBuildExtensionsPath)\$(MSBuildToolsVersion)\Microsoft.Common.props" Condition="Exists('$(MSBuildExtensionsPath)\$(MSBuildToolsVersion)\Microsoft.Common.props')" />
  <PropertyGroup>
    <Configuration Condition=" '$(Configuration)' == '' ">Debug</Configuration>
    <Platform Condition=" '$(Platform)' == '' ">AnyCPU</Platform>
    <ProductVersion>
    </ProductVersion>
    <SchemaVersion>2.0</SchemaVersion>
    <ProjectGuid>{40F5684B-03E9-4B55-9550-A77B79F1C862}</ProjectGuid>
    <ProjectTypeGuids>{349c5851-65df-11da-9384-00065b846f21};{fae04ec0-301f-11d3-bf4b-00c04f79efbc}</ProjectTypeGuids>
    <OutputType>Library</OutputType>
    <AppDesignerFolder>Properties</AppDesignerFolder>
    <RootNamespace>Katana.Server.AspNet.WebApplication</RootNamespace>
    <AssemblyName>Katana.Server.AspNet.WebApplication</AssemblyName>
    <TargetFrameworkVersion>v4.0</TargetFrameworkVersion>
    <UseIISExpress>true</UseIISExpress>
    <SolutionDir Condition="$(SolutionDir) == '' Or $(SolutionDir) == '*Undefined*'">..\..\</SolutionDir>
    <RestorePackages>true</RestorePackages>
    <IISExpressSSLPort />
    <IISExpressAnonymousAuthentication />
    <IISExpressWindowsAuthentication />
    <IISExpressUseClassicPipelineMode />
  </PropertyGroup>
  <PropertyGroup Condition=" '$(Configuration)|$(Platform)' == 'Debug|AnyCPU' ">
    <DebugSymbols>true</DebugSymbols>
    <DebugType>full</DebugType>
    <Optimize>false</Optimize>
    <OutputPath>bin\</OutputPath>
    <DefineConstants>DEBUG;TRACE</DefineConstants>
    <ErrorReport>prompt</ErrorReport>
    <WarningLevel>4</WarningLevel>
  </PropertyGroup>
  <PropertyGroup Condition=" '$(Configuration)|$(Platform)' == 'Release|AnyCPU' ">
    <DebugType>pdbonly</DebugType>
    <Optimize>true</Optimize>
    <OutputPath>bin\</OutputPath>
    <DefineConstants>TRACE</DefineConstants>
    <ErrorReport>prompt</ErrorReport>
    <WarningLevel>4</WarningLevel>
  </PropertyGroup>
  <ItemGroup>
    <Reference Include="Newtonsoft.Json, Version=4.5.0.0, Culture=neutral, PublicKeyToken=30ad4fe6b2a6aeed, processorArchitecture=MSIL">
      <SpecificVersion>False</SpecificVersion>
      <HintPath>..\..\packages\Newtonsoft.Json.4.5.7\lib\net40\Newtonsoft.Json.dll</HintPath>
    </Reference>
    <Reference Include="Owin, Version=0.12.0.0, Culture=neutral, PublicKeyToken=f585506a2da1fef4, processorArchitecture=MSIL">
      <SpecificVersion>False</SpecificVersion>
      <HintPath>..\..\packages\Owin.0.12\lib\net40\Owin.dll</HintPath>
    </Reference>
    <Reference Include="System" />
    <Reference Include="System.Core" />
    <Reference Include="System.Data" />
    <Reference Include="System.Net.Http, Version=2.0.0.0, Culture=neutral, PublicKeyToken=b03f5f7f11d50a3a, processorArchitecture=MSIL">
      <HintPath>..\..\packages\Microsoft.Net.Http.2.0.20505.0\lib\net40\System.Net.Http.dll</HintPath>
    </Reference>
    <Reference Include="System.Net.Http.Formatting, Version=4.0.0.0, Culture=neutral, PublicKeyToken=31bf3856ad364e35, processorArchitecture=MSIL">
      <HintPath>..\..\packages\Microsoft.AspNet.WebApi.Client.4.0.20505.0\lib\net40\System.Net.Http.Formatting.dll</HintPath>
    </Reference>
    <Reference Include="System.Net.Http.WebRequest, Version=2.0.0.0, Culture=neutral, PublicKeyToken=b03f5f7f11d50a3a, processorArchitecture=MSIL">
      <HintPath>..\..\packages\Microsoft.Net.Http.2.0.20505.0\lib\net40\System.Net.Http.WebRequest.dll</HintPath>
    </Reference>
    <Reference Include="System.Web" />
    <Reference Include="System.Web.Http, Version=4.0.0.0, Culture=neutral, PublicKeyToken=31bf3856ad364e35, processorArchitecture=MSIL">
      <HintPath>..\..\packages\Microsoft.AspNet.WebApi.Core.4.0.20505.0\lib\net40\System.Web.Http.dll</HintPath>
    </Reference>
    <Reference Include="System.Xml" />
  </ItemGroup>
  <ItemGroup>
    <Content Include="Global.asax" />
    <Content Include="Web.config" />
    <Content Include="Web.Debug.config">
      <DependentUpon>Web.config</DependentUpon>
    </Content>
    <Content Include="Web.Release.config">
      <DependentUpon>Web.config</DependentUpon>
    </Content>
  </ItemGroup>
  <ItemGroup>
    <Compile Include="App_Packages\Gate.Middleware.Sources.0.12\Cascade.cs" />
    <Compile Include="App_Packages\Gate.Middleware.Sources.0.12\Chunked.cs" />
    <Compile Include="App_Packages\Gate.Middleware.Sources.0.12\ContentLength.cs" />
    <Compile Include="App_Packages\Gate.Middleware.Sources.0.12\ContentType.cs" />
    <Compile Include="App_Packages\Gate.Middleware.Sources.0.12\MethodOverride.cs" />
    <Compile Include="App_Packages\Gate.Middleware.Sources.0.12\NotFound.cs" />
    <Compile Include="App_Packages\Gate.Middleware.Sources.0.12\OwinConstants.cs" />
    <Compile Include="App_Packages\Gate.Middleware.Sources.0.12\ShowExceptions.cs" />
    <Compile Include="App_Packages\Gate.Middleware.Sources.0.12\ShowExceptions.View.cs" />
    <Compile Include="App_Packages\Gate.Middleware.Sources.0.12\Static.cs" />
    <Compile Include="App_Packages\Gate.Middleware.Sources.0.12\StaticFiles\FileBody.cs" />
    <Compile Include="App_Packages\Gate.Middleware.Sources.0.12\StaticFiles\FileServer.cs" />
    <Compile Include="App_Packages\Gate.Middleware.Sources.0.12\StaticFiles\Mime.cs" />
    <Compile Include="App_Packages\Gate.Middleware.Sources.0.12\StaticFiles\TextBody.cs" />
    <Compile Include="App_Packages\Gate.Middleware.Sources.0.12\Utils\HttpFormatExtensions.cs" />
    <Compile Include="App_Packages\Gate.Middleware.Sources.0.12\Utils\RangeHeader.cs" />
    <Compile Include="App_Packages\Gate.Middleware.Sources.0.12\Utils\StreamWrapper.cs" />
    <Compile Include="App_Packages\Gate.Middleware.Sources.0.12\Wilson.cs" />
    <Compile Include="App_Packages\Gate.Sources.0.12\AppBuilderInlineExtensions.cs" />
    <Compile Include="App_Packages\Gate.Sources.0.12\AppBuilderMapExtensions.cs" />
    <Compile Include="App_Packages\Gate.Sources.0.12\AppBuilderRunExtensions.cs" />
    <Compile Include="App_Packages\Gate.Sources.0.12\AppBuilderUseExtensions.cs" />
    <Compile Include="App_Packages\Gate.Sources.0.12\Headers.cs" />
    <Compile Include="App_Packages\Gate.Sources.0.12\Mapping\MapBuilder.cs" />
    <Compile Include="App_Packages\Gate.Sources.0.12\Mapping\UrlMapper.cs" />
    <Compile Include="App_Packages\Gate.Sources.0.12\OwinConstants.cs" />
    <Compile Include="App_Packages\Gate.Sources.0.12\Request.cs" />
    <Compile Include="App_Packages\Gate.Sources.0.12\Response.cs" />
    <Compile Include="App_Packages\Gate.Sources.0.12\ResponseStream.cs" />
    <Compile Include="App_Packages\Gate.Sources.0.12\Utils\Net40Extensions.cs" />
    <Compile Include="App_Packages\Gate.Sources.0.12\Utils\ParamDictionary.cs" />
    <Compile Include="App_Packages\Gate.Sources.0.12\Utils\ReasonPhrases.cs" />
    <Compile Include="App_Packages\TaskHelpers.Sources.0.1\TaskHelpers.cs" />
    <Compile Include="App_Packages\TaskHelpers.Sources.0.1\TaskHelpersExtensions.cs" />
    <Compile Include="AuthorizeRoleFilter.cs" />
    <Compile Include="DictionaryExtensions.cs" />
    <Compile Include="Global.asax.cs">
      <DependentUpon>Global.asax</DependentUpon>
    </Compile>
    <Compile Include="Properties\AssemblyInfo.cs" />
    <Compile Include="Startup.cs" />
    <Compile Include="TraceRequestFilter.cs" />
  </ItemGroup>
  <ItemGroup>
    <ProjectReference Include="..\Katana.Server.AspNet\Katana.Server.AspNet.csproj">
      <Project>{E31826E6-C29A-4F08-BD4F-E17ACA793BBC}</Project>
      <Name>Katana.Server.AspNet</Name>
    </ProjectReference>
    <ProjectReference Include="..\Katana.WebApi\Katana.WebApi.csproj">
      <Project>{80D03986-6128-4614-8715-C7E86BD16513}</Project>
      <Name>Katana.WebApi</Name>
    </ProjectReference>
  </ItemGroup>
  <ItemGroup>
    <Content Include="packages.config">
      <SubType>Designer</SubType>
    </Content>
  </ItemGroup>
  <PropertyGroup>
    <VisualStudioVersion Condition="'$(VisualStudioVersion)' == ''">10.0</VisualStudioVersion>
    <VSToolsPath Condition="'$(VSToolsPath)' == ''">$(MSBuildExtensionsPath32)\Microsoft\VisualStudio\v$(VisualStudioVersion)</VSToolsPath>
  </PropertyGroup>
  <Import Project="$(MSBuildBinPath)\Microsoft.CSharp.targets" />
  <Import Project="$(VSToolsPath)\WebApplications\Microsoft.WebApplication.targets" Condition="'$(VSToolsPath)' != ''" />
  <Import Project="$(MSBuildExtensionsPath32)\Microsoft\VisualStudio\v10.0\WebApplications\Microsoft.WebApplication.targets" Condition="false" />
  <ProjectExtensions>
    <VisualStudio>
      <FlavorProperties GUID="{349c5851-65df-11da-9384-00065b846f21}">
        <WebProjectProperties>
          <UseIIS>True</UseIIS>
          <AutoAssignPort>True</AutoAssignPort>
          <DevelopmentServerPort>1932</DevelopmentServerPort>
          <DevelopmentServerVPath>/</DevelopmentServerVPath>
          <IISUrl>http://localhost:1932/TheApp</IISUrl>
          <NTLMAuthentication>False</NTLMAuthentication>
          <UseCustomServer>False</UseCustomServer>
          <CustomServerUrl>
          </CustomServerUrl>
          <SaveServerSettingsInUserFile>False</SaveServerSettingsInUserFile>
        </WebProjectProperties>
      </FlavorProperties>
    </VisualStudio>
  </ProjectExtensions>
  <Import Project="$(SolutionDir)\.nuget\nuget.targets" />
>>>>>>> 3a803266
  <!-- To modify your build process, add your task inside one of the targets below and uncomment it. 
       Other similar extension points exist, see Microsoft.Common.targets.
  <Target Name="BeforeBuild">
  </Target>
  <Target Name="AfterBuild">
  </Target>
  -->
</Project><|MERGE_RESOLUTION|>--- conflicted
+++ resolved
@@ -1,344 +1,178 @@
-<<<<<<< HEAD
-﻿<?xml version="1.0" encoding="utf-8"?>
-<Project ToolsVersion="4.0" DefaultTargets="Build" xmlns="http://schemas.microsoft.com/developer/msbuild/2003">
-  <Import Project="$(MSBuildExtensionsPath)\$(MSBuildToolsVersion)\Microsoft.Common.props" Condition="Exists('$(MSBuildExtensionsPath)\$(MSBuildToolsVersion)\Microsoft.Common.props')" />
-  <PropertyGroup>
-    <Configuration Condition=" '$(Configuration)' == '' ">Debug</Configuration>
-    <Platform Condition=" '$(Platform)' == '' ">AnyCPU</Platform>
-    <ProductVersion>
-    </ProductVersion>
-    <SchemaVersion>2.0</SchemaVersion>
-    <ProjectGuid>{40F5684B-03E9-4B55-9550-A77B79F1C862}</ProjectGuid>
-    <ProjectTypeGuids>{349c5851-65df-11da-9384-00065b846f21};{fae04ec0-301f-11d3-bf4b-00c04f79efbc}</ProjectTypeGuids>
-    <OutputType>Library</OutputType>
-    <AppDesignerFolder>Properties</AppDesignerFolder>
-    <RootNamespace>Katana.Server.AspNet.WebApplication</RootNamespace>
-    <AssemblyName>Katana.Server.AspNet.WebApplication</AssemblyName>
-    <TargetFrameworkVersion>v4.5</TargetFrameworkVersion>
-    <UseIISExpress>true</UseIISExpress>
-    <SolutionDir Condition="$(SolutionDir) == '' Or $(SolutionDir) == '*Undefined*'">..\..\</SolutionDir>
-    <RestorePackages>true</RestorePackages>
-    <IISExpressSSLPort />
-    <IISExpressAnonymousAuthentication />
-    <IISExpressWindowsAuthentication />
-    <IISExpressUseClassicPipelineMode />
-    <TargetFrameworkProfile />
-  </PropertyGroup>
-  <PropertyGroup Condition=" '$(Configuration)|$(Platform)' == 'Debug|AnyCPU' ">
-    <DebugSymbols>true</DebugSymbols>
-    <DebugType>full</DebugType>
-    <Optimize>false</Optimize>
-    <OutputPath>bin\</OutputPath>
-    <DefineConstants>DEBUG;TRACE</DefineConstants>
-    <ErrorReport>prompt</ErrorReport>
-    <WarningLevel>4</WarningLevel>
-    <Prefer32Bit>false</Prefer32Bit>
-  </PropertyGroup>
-  <PropertyGroup Condition=" '$(Configuration)|$(Platform)' == 'Release|AnyCPU' ">
-    <DebugType>pdbonly</DebugType>
-    <Optimize>true</Optimize>
-    <OutputPath>bin\</OutputPath>
-    <DefineConstants>TRACE</DefineConstants>
-    <ErrorReport>prompt</ErrorReport>
-    <WarningLevel>4</WarningLevel>
-    <Prefer32Bit>false</Prefer32Bit>
-  </PropertyGroup>
-  <ItemGroup>
-    <Reference Include="Newtonsoft.Json, Version=4.5.0.0, Culture=neutral, PublicKeyToken=30ad4fe6b2a6aeed, processorArchitecture=MSIL">
-      <SpecificVersion>False</SpecificVersion>
-      <HintPath>..\..\packages\Newtonsoft.Json.4.5.7\lib\net40\Newtonsoft.Json.dll</HintPath>
-    </Reference>
-    <Reference Include="Owin, Version=0.12.0.0, Culture=neutral, PublicKeyToken=f585506a2da1fef4, processorArchitecture=MSIL">
-      <SpecificVersion>False</SpecificVersion>
-      <HintPath>..\..\packages\Owin.0.12\lib\net40\Owin.dll</HintPath>
-    </Reference>
-    <Reference Include="System" />
-    <Reference Include="System.Data" />
-    <Reference Include="System.Data.DataSetExtensions" />
-    <Reference Include="System.Net.Http, Version=2.0.0.0, Culture=neutral, PublicKeyToken=b03f5f7f11d50a3a, processorArchitecture=MSIL">
-      <HintPath>..\..\packages\Microsoft.Net.Http.2.0.20505.0\lib\net40\System.Net.Http.dll</HintPath>
-    </Reference>
-    <Reference Include="System.Net.Http.Formatting, Version=4.0.0.0, Culture=neutral, PublicKeyToken=31bf3856ad364e35, processorArchitecture=MSIL">
-      <HintPath>..\..\packages\Microsoft.AspNet.WebApi.Client.4.0.20505.0\lib\net40\System.Net.Http.Formatting.dll</HintPath>
-    </Reference>
-    <Reference Include="System.Net.Http.WebRequest, Version=2.0.0.0, Culture=neutral, PublicKeyToken=b03f5f7f11d50a3a, processorArchitecture=MSIL">
-      <HintPath>..\..\packages\Microsoft.Net.Http.2.0.20505.0\lib\net40\System.Net.Http.WebRequest.dll</HintPath>
-    </Reference>
-    <Reference Include="System.Web" />
-    <Reference Include="System.Web.ApplicationServices" />
-    <Reference Include="System.Web.DynamicData" />
-    <Reference Include="System.Web.Entity" />
-    <Reference Include="System.Web.Extensions" />
-    <Reference Include="System.Web.Http, Version=4.0.0.0, Culture=neutral, PublicKeyToken=31bf3856ad364e35, processorArchitecture=MSIL">
-      <HintPath>..\..\packages\Microsoft.AspNet.WebApi.Core.4.0.20505.0\lib\net40\System.Web.Http.dll</HintPath>
-    </Reference>
-    <Reference Include="System.Xml" />
-    <Reference Include="System.Xml.Linq" />
-  </ItemGroup>
-  <ItemGroup>
-    <Content Include="Global.asax" />
-    <Content Include="Web.config" />
-    <Content Include="Web.Debug.config">
-      <DependentUpon>Web.config</DependentUpon>
-    </Content>
-    <Content Include="Web.Release.config">
-      <DependentUpon>Web.config</DependentUpon>
-    </Content>
-  </ItemGroup>
-  <ItemGroup>
-    <Compile Include="App_Packages\Gate.Middleware.Sources.0.12\Cascade.cs" />
-    <Compile Include="App_Packages\Gate.Middleware.Sources.0.12\Chunked.cs" />
-    <Compile Include="App_Packages\Gate.Middleware.Sources.0.12\ContentLength.cs" />
-    <Compile Include="App_Packages\Gate.Middleware.Sources.0.12\ContentType.cs" />
-    <Compile Include="App_Packages\Gate.Middleware.Sources.0.12\MethodOverride.cs" />
-    <Compile Include="App_Packages\Gate.Middleware.Sources.0.12\NotFound.cs" />
-    <Compile Include="App_Packages\Gate.Middleware.Sources.0.12\OwinConstants.cs" />
-    <Compile Include="App_Packages\Gate.Middleware.Sources.0.12\ShowExceptions.cs" />
-    <Compile Include="App_Packages\Gate.Middleware.Sources.0.12\ShowExceptions.View.cs" />
-    <Compile Include="App_Packages\Gate.Middleware.Sources.0.12\Static.cs" />
-    <Compile Include="App_Packages\Gate.Middleware.Sources.0.12\StaticFiles\FileBody.cs" />
-    <Compile Include="App_Packages\Gate.Middleware.Sources.0.12\StaticFiles\FileServer.cs" />
-    <Compile Include="App_Packages\Gate.Middleware.Sources.0.12\StaticFiles\Mime.cs" />
-    <Compile Include="App_Packages\Gate.Middleware.Sources.0.12\StaticFiles\TextBody.cs" />
-    <Compile Include="App_Packages\Gate.Middleware.Sources.0.12\Utils\HttpFormatExtensions.cs" />
-    <Compile Include="App_Packages\Gate.Middleware.Sources.0.12\Utils\RangeHeader.cs" />
-    <Compile Include="App_Packages\Gate.Middleware.Sources.0.12\Utils\StreamWrapper.cs" />
-    <Compile Include="App_Packages\Gate.Middleware.Sources.0.12\Wilson.cs" />
-    <Compile Include="App_Packages\Gate.Sources.0.12\AppBuilderInlineExtensions.cs" />
-    <Compile Include="App_Packages\Gate.Sources.0.12\AppBuilderMapExtensions.cs" />
-    <Compile Include="App_Packages\Gate.Sources.0.12\AppBuilderRunExtensions.cs" />
-    <Compile Include="App_Packages\Gate.Sources.0.12\AppBuilderUseExtensions.cs" />
-    <Compile Include="App_Packages\Gate.Sources.0.12\Headers.cs" />
-    <Compile Include="App_Packages\Gate.Sources.0.12\Mapping\MapBuilder.cs" />
-    <Compile Include="App_Packages\Gate.Sources.0.12\Mapping\UrlMapper.cs" />
-    <Compile Include="App_Packages\Gate.Sources.0.12\OwinConstants.cs" />
-    <Compile Include="App_Packages\Gate.Sources.0.12\Request.cs" />
-    <Compile Include="App_Packages\Gate.Sources.0.12\Response.cs" />
-    <Compile Include="App_Packages\Gate.Sources.0.12\ResponseStream.cs" />
-    <Compile Include="App_Packages\Gate.Sources.0.12\Utils\Net40Extensions.cs" />
-    <Compile Include="App_Packages\Gate.Sources.0.12\Utils\ParamDictionary.cs" />
-    <Compile Include="App_Packages\Gate.Sources.0.12\Utils\ReasonPhrases.cs" />
-    <Compile Include="App_Packages\TaskHelpers.Sources.0.1\TaskHelpers.cs" />
-    <Compile Include="App_Packages\TaskHelpers.Sources.0.1\TaskHelpersExtensions.cs" />
-    <Compile Include="AuthorizeRoleFilter.cs" />
-    <Compile Include="Global.asax.cs">
-      <DependentUpon>Global.asax</DependentUpon>
-    </Compile>
-    <Compile Include="Properties\AssemblyInfo.cs" />
-    <Compile Include="Startup.cs" />
-    <Compile Include="TraceRequestFilter.cs" />
-  </ItemGroup>
-  <ItemGroup>
-    <ProjectReference Include="..\Katana.Server.AspNet\Katana.Server.AspNet.csproj">
-      <Project>{E31826E6-C29A-4F08-BD4F-E17ACA793BBC}</Project>
-      <Name>Katana.Server.AspNet</Name>
-    </ProjectReference>
-    <ProjectReference Include="..\Katana.WebApi\Katana.WebApi.csproj">
-      <Project>{80D03986-6128-4614-8715-C7E86BD16513}</Project>
-      <Name>Katana.WebApi</Name>
-    </ProjectReference>
-  </ItemGroup>
-  <ItemGroup>
-    <Content Include="packages.config">
-      <SubType>Designer</SubType>
-    </Content>
-  </ItemGroup>
-  <PropertyGroup>
-    <VisualStudioVersion Condition="'$(VisualStudioVersion)' == ''">10.0</VisualStudioVersion>
-    <VSToolsPath Condition="'$(VSToolsPath)' == ''">$(MSBuildExtensionsPath32)\Microsoft\VisualStudio\v$(VisualStudioVersion)</VSToolsPath>
-  </PropertyGroup>
-  <Import Project="$(MSBuildBinPath)\Microsoft.CSharp.targets" />
-  <Import Project="$(VSToolsPath)\WebApplications\Microsoft.WebApplication.targets" Condition="'$(VSToolsPath)' != ''" />
-  <Import Project="$(MSBuildExtensionsPath32)\Microsoft\VisualStudio\v10.0\WebApplications\Microsoft.WebApplication.targets" Condition="false" />
-  <ProjectExtensions>
-    <VisualStudio>
-      <FlavorProperties GUID="{349c5851-65df-11da-9384-00065b846f21}">
-        <WebProjectProperties>
-          <UseIIS>True</UseIIS>
-          <AutoAssignPort>True</AutoAssignPort>
-          <DevelopmentServerPort>1932</DevelopmentServerPort>
-          <DevelopmentServerVPath>/</DevelopmentServerVPath>
-          <IISUrl>http://localhost:1932/TheApp</IISUrl>
-          <NTLMAuthentication>False</NTLMAuthentication>
-          <UseCustomServer>False</UseCustomServer>
-          <CustomServerUrl>
-          </CustomServerUrl>
-          <SaveServerSettingsInUserFile>False</SaveServerSettingsInUserFile>
-        </WebProjectProperties>
-      </FlavorProperties>
-    </VisualStudio>
-  </ProjectExtensions>
-  <Import Project="$(SolutionDir)\.nuget\nuget.targets" />
-=======
-﻿<?xml version="1.0" encoding="utf-8"?>
-<Project ToolsVersion="4.0" DefaultTargets="Build" xmlns="http://schemas.microsoft.com/developer/msbuild/2003">
-  <Import Project="$(MSBuildExtensionsPath)\$(MSBuildToolsVersion)\Microsoft.Common.props" Condition="Exists('$(MSBuildExtensionsPath)\$(MSBuildToolsVersion)\Microsoft.Common.props')" />
-  <PropertyGroup>
-    <Configuration Condition=" '$(Configuration)' == '' ">Debug</Configuration>
-    <Platform Condition=" '$(Platform)' == '' ">AnyCPU</Platform>
-    <ProductVersion>
-    </ProductVersion>
-    <SchemaVersion>2.0</SchemaVersion>
-    <ProjectGuid>{40F5684B-03E9-4B55-9550-A77B79F1C862}</ProjectGuid>
-    <ProjectTypeGuids>{349c5851-65df-11da-9384-00065b846f21};{fae04ec0-301f-11d3-bf4b-00c04f79efbc}</ProjectTypeGuids>
-    <OutputType>Library</OutputType>
-    <AppDesignerFolder>Properties</AppDesignerFolder>
-    <RootNamespace>Katana.Server.AspNet.WebApplication</RootNamespace>
-    <AssemblyName>Katana.Server.AspNet.WebApplication</AssemblyName>
-    <TargetFrameworkVersion>v4.0</TargetFrameworkVersion>
-    <UseIISExpress>true</UseIISExpress>
-    <SolutionDir Condition="$(SolutionDir) == '' Or $(SolutionDir) == '*Undefined*'">..\..\</SolutionDir>
-    <RestorePackages>true</RestorePackages>
-    <IISExpressSSLPort />
-    <IISExpressAnonymousAuthentication />
-    <IISExpressWindowsAuthentication />
-    <IISExpressUseClassicPipelineMode />
-  </PropertyGroup>
-  <PropertyGroup Condition=" '$(Configuration)|$(Platform)' == 'Debug|AnyCPU' ">
-    <DebugSymbols>true</DebugSymbols>
-    <DebugType>full</DebugType>
-    <Optimize>false</Optimize>
-    <OutputPath>bin\</OutputPath>
-    <DefineConstants>DEBUG;TRACE</DefineConstants>
-    <ErrorReport>prompt</ErrorReport>
-    <WarningLevel>4</WarningLevel>
-  </PropertyGroup>
-  <PropertyGroup Condition=" '$(Configuration)|$(Platform)' == 'Release|AnyCPU' ">
-    <DebugType>pdbonly</DebugType>
-    <Optimize>true</Optimize>
-    <OutputPath>bin\</OutputPath>
-    <DefineConstants>TRACE</DefineConstants>
-    <ErrorReport>prompt</ErrorReport>
-    <WarningLevel>4</WarningLevel>
-  </PropertyGroup>
-  <ItemGroup>
-    <Reference Include="Newtonsoft.Json, Version=4.5.0.0, Culture=neutral, PublicKeyToken=30ad4fe6b2a6aeed, processorArchitecture=MSIL">
-      <SpecificVersion>False</SpecificVersion>
-      <HintPath>..\..\packages\Newtonsoft.Json.4.5.7\lib\net40\Newtonsoft.Json.dll</HintPath>
-    </Reference>
-    <Reference Include="Owin, Version=0.12.0.0, Culture=neutral, PublicKeyToken=f585506a2da1fef4, processorArchitecture=MSIL">
-      <SpecificVersion>False</SpecificVersion>
-      <HintPath>..\..\packages\Owin.0.12\lib\net40\Owin.dll</HintPath>
-    </Reference>
-    <Reference Include="System" />
-    <Reference Include="System.Core" />
-    <Reference Include="System.Data" />
-    <Reference Include="System.Net.Http, Version=2.0.0.0, Culture=neutral, PublicKeyToken=b03f5f7f11d50a3a, processorArchitecture=MSIL">
-      <HintPath>..\..\packages\Microsoft.Net.Http.2.0.20505.0\lib\net40\System.Net.Http.dll</HintPath>
-    </Reference>
-    <Reference Include="System.Net.Http.Formatting, Version=4.0.0.0, Culture=neutral, PublicKeyToken=31bf3856ad364e35, processorArchitecture=MSIL">
-      <HintPath>..\..\packages\Microsoft.AspNet.WebApi.Client.4.0.20505.0\lib\net40\System.Net.Http.Formatting.dll</HintPath>
-    </Reference>
-    <Reference Include="System.Net.Http.WebRequest, Version=2.0.0.0, Culture=neutral, PublicKeyToken=b03f5f7f11d50a3a, processorArchitecture=MSIL">
-      <HintPath>..\..\packages\Microsoft.Net.Http.2.0.20505.0\lib\net40\System.Net.Http.WebRequest.dll</HintPath>
-    </Reference>
-    <Reference Include="System.Web" />
-    <Reference Include="System.Web.Http, Version=4.0.0.0, Culture=neutral, PublicKeyToken=31bf3856ad364e35, processorArchitecture=MSIL">
-      <HintPath>..\..\packages\Microsoft.AspNet.WebApi.Core.4.0.20505.0\lib\net40\System.Web.Http.dll</HintPath>
-    </Reference>
-    <Reference Include="System.Xml" />
-  </ItemGroup>
-  <ItemGroup>
-    <Content Include="Global.asax" />
-    <Content Include="Web.config" />
-    <Content Include="Web.Debug.config">
-      <DependentUpon>Web.config</DependentUpon>
-    </Content>
-    <Content Include="Web.Release.config">
-      <DependentUpon>Web.config</DependentUpon>
-    </Content>
-  </ItemGroup>
-  <ItemGroup>
-    <Compile Include="App_Packages\Gate.Middleware.Sources.0.12\Cascade.cs" />
-    <Compile Include="App_Packages\Gate.Middleware.Sources.0.12\Chunked.cs" />
-    <Compile Include="App_Packages\Gate.Middleware.Sources.0.12\ContentLength.cs" />
-    <Compile Include="App_Packages\Gate.Middleware.Sources.0.12\ContentType.cs" />
-    <Compile Include="App_Packages\Gate.Middleware.Sources.0.12\MethodOverride.cs" />
-    <Compile Include="App_Packages\Gate.Middleware.Sources.0.12\NotFound.cs" />
-    <Compile Include="App_Packages\Gate.Middleware.Sources.0.12\OwinConstants.cs" />
-    <Compile Include="App_Packages\Gate.Middleware.Sources.0.12\ShowExceptions.cs" />
-    <Compile Include="App_Packages\Gate.Middleware.Sources.0.12\ShowExceptions.View.cs" />
-    <Compile Include="App_Packages\Gate.Middleware.Sources.0.12\Static.cs" />
-    <Compile Include="App_Packages\Gate.Middleware.Sources.0.12\StaticFiles\FileBody.cs" />
-    <Compile Include="App_Packages\Gate.Middleware.Sources.0.12\StaticFiles\FileServer.cs" />
-    <Compile Include="App_Packages\Gate.Middleware.Sources.0.12\StaticFiles\Mime.cs" />
-    <Compile Include="App_Packages\Gate.Middleware.Sources.0.12\StaticFiles\TextBody.cs" />
-    <Compile Include="App_Packages\Gate.Middleware.Sources.0.12\Utils\HttpFormatExtensions.cs" />
-    <Compile Include="App_Packages\Gate.Middleware.Sources.0.12\Utils\RangeHeader.cs" />
-    <Compile Include="App_Packages\Gate.Middleware.Sources.0.12\Utils\StreamWrapper.cs" />
-    <Compile Include="App_Packages\Gate.Middleware.Sources.0.12\Wilson.cs" />
-    <Compile Include="App_Packages\Gate.Sources.0.12\AppBuilderInlineExtensions.cs" />
-    <Compile Include="App_Packages\Gate.Sources.0.12\AppBuilderMapExtensions.cs" />
-    <Compile Include="App_Packages\Gate.Sources.0.12\AppBuilderRunExtensions.cs" />
-    <Compile Include="App_Packages\Gate.Sources.0.12\AppBuilderUseExtensions.cs" />
-    <Compile Include="App_Packages\Gate.Sources.0.12\Headers.cs" />
-    <Compile Include="App_Packages\Gate.Sources.0.12\Mapping\MapBuilder.cs" />
-    <Compile Include="App_Packages\Gate.Sources.0.12\Mapping\UrlMapper.cs" />
-    <Compile Include="App_Packages\Gate.Sources.0.12\OwinConstants.cs" />
-    <Compile Include="App_Packages\Gate.Sources.0.12\Request.cs" />
-    <Compile Include="App_Packages\Gate.Sources.0.12\Response.cs" />
-    <Compile Include="App_Packages\Gate.Sources.0.12\ResponseStream.cs" />
-    <Compile Include="App_Packages\Gate.Sources.0.12\Utils\Net40Extensions.cs" />
-    <Compile Include="App_Packages\Gate.Sources.0.12\Utils\ParamDictionary.cs" />
-    <Compile Include="App_Packages\Gate.Sources.0.12\Utils\ReasonPhrases.cs" />
-    <Compile Include="App_Packages\TaskHelpers.Sources.0.1\TaskHelpers.cs" />
-    <Compile Include="App_Packages\TaskHelpers.Sources.0.1\TaskHelpersExtensions.cs" />
-    <Compile Include="AuthorizeRoleFilter.cs" />
-    <Compile Include="DictionaryExtensions.cs" />
-    <Compile Include="Global.asax.cs">
-      <DependentUpon>Global.asax</DependentUpon>
-    </Compile>
-    <Compile Include="Properties\AssemblyInfo.cs" />
-    <Compile Include="Startup.cs" />
-    <Compile Include="TraceRequestFilter.cs" />
-  </ItemGroup>
-  <ItemGroup>
-    <ProjectReference Include="..\Katana.Server.AspNet\Katana.Server.AspNet.csproj">
-      <Project>{E31826E6-C29A-4F08-BD4F-E17ACA793BBC}</Project>
-      <Name>Katana.Server.AspNet</Name>
-    </ProjectReference>
-    <ProjectReference Include="..\Katana.WebApi\Katana.WebApi.csproj">
-      <Project>{80D03986-6128-4614-8715-C7E86BD16513}</Project>
-      <Name>Katana.WebApi</Name>
-    </ProjectReference>
-  </ItemGroup>
-  <ItemGroup>
-    <Content Include="packages.config">
-      <SubType>Designer</SubType>
-    </Content>
-  </ItemGroup>
-  <PropertyGroup>
-    <VisualStudioVersion Condition="'$(VisualStudioVersion)' == ''">10.0</VisualStudioVersion>
-    <VSToolsPath Condition="'$(VSToolsPath)' == ''">$(MSBuildExtensionsPath32)\Microsoft\VisualStudio\v$(VisualStudioVersion)</VSToolsPath>
-  </PropertyGroup>
-  <Import Project="$(MSBuildBinPath)\Microsoft.CSharp.targets" />
-  <Import Project="$(VSToolsPath)\WebApplications\Microsoft.WebApplication.targets" Condition="'$(VSToolsPath)' != ''" />
-  <Import Project="$(MSBuildExtensionsPath32)\Microsoft\VisualStudio\v10.0\WebApplications\Microsoft.WebApplication.targets" Condition="false" />
-  <ProjectExtensions>
-    <VisualStudio>
-      <FlavorProperties GUID="{349c5851-65df-11da-9384-00065b846f21}">
-        <WebProjectProperties>
-          <UseIIS>True</UseIIS>
-          <AutoAssignPort>True</AutoAssignPort>
-          <DevelopmentServerPort>1932</DevelopmentServerPort>
-          <DevelopmentServerVPath>/</DevelopmentServerVPath>
-          <IISUrl>http://localhost:1932/TheApp</IISUrl>
-          <NTLMAuthentication>False</NTLMAuthentication>
-          <UseCustomServer>False</UseCustomServer>
-          <CustomServerUrl>
-          </CustomServerUrl>
-          <SaveServerSettingsInUserFile>False</SaveServerSettingsInUserFile>
-        </WebProjectProperties>
-      </FlavorProperties>
-    </VisualStudio>
-  </ProjectExtensions>
-  <Import Project="$(SolutionDir)\.nuget\nuget.targets" />
->>>>>>> 3a803266
-  <!-- To modify your build process, add your task inside one of the targets below and uncomment it. 
-       Other similar extension points exist, see Microsoft.Common.targets.
-  <Target Name="BeforeBuild">
-  </Target>
-  <Target Name="AfterBuild">
-  </Target>
-  -->
+﻿<?xml version="1.0" encoding="utf-8"?>
+<Project ToolsVersion="4.0" DefaultTargets="Build" xmlns="http://schemas.microsoft.com/developer/msbuild/2003">
+  <Import Project="$(MSBuildExtensionsPath)\$(MSBuildToolsVersion)\Microsoft.Common.props" Condition="Exists('$(MSBuildExtensionsPath)\$(MSBuildToolsVersion)\Microsoft.Common.props')" />
+  <PropertyGroup>
+    <Configuration Condition=" '$(Configuration)' == '' ">Debug</Configuration>
+    <Platform Condition=" '$(Platform)' == '' ">AnyCPU</Platform>
+    <ProductVersion>
+    </ProductVersion>
+    <SchemaVersion>2.0</SchemaVersion>
+    <ProjectGuid>{40F5684B-03E9-4B55-9550-A77B79F1C862}</ProjectGuid>
+    <ProjectTypeGuids>{349c5851-65df-11da-9384-00065b846f21};{fae04ec0-301f-11d3-bf4b-00c04f79efbc}</ProjectTypeGuids>
+    <OutputType>Library</OutputType>
+    <AppDesignerFolder>Properties</AppDesignerFolder>
+    <RootNamespace>Katana.Server.AspNet.WebApplication</RootNamespace>
+    <AssemblyName>Katana.Server.AspNet.WebApplication</AssemblyName>
+    <TargetFrameworkVersion>v4.5</TargetFrameworkVersion>
+    <UseIISExpress>true</UseIISExpress>
+    <SolutionDir Condition="$(SolutionDir) == '' Or $(SolutionDir) == '*Undefined*'">..\..\</SolutionDir>
+    <RestorePackages>true</RestorePackages>
+    <IISExpressSSLPort />
+    <IISExpressAnonymousAuthentication />
+    <IISExpressWindowsAuthentication />
+    <IISExpressUseClassicPipelineMode />
+    <TargetFrameworkProfile />
+  </PropertyGroup>
+  <PropertyGroup Condition=" '$(Configuration)|$(Platform)' == 'Debug|AnyCPU' ">
+    <DebugSymbols>true</DebugSymbols>
+    <DebugType>full</DebugType>
+    <Optimize>false</Optimize>
+    <OutputPath>bin\</OutputPath>
+    <DefineConstants>DEBUG;TRACE</DefineConstants>
+    <ErrorReport>prompt</ErrorReport>
+    <WarningLevel>4</WarningLevel>
+    <Prefer32Bit>false</Prefer32Bit>
+  </PropertyGroup>
+  <PropertyGroup Condition=" '$(Configuration)|$(Platform)' == 'Release|AnyCPU' ">
+    <DebugType>pdbonly</DebugType>
+    <Optimize>true</Optimize>
+    <OutputPath>bin\</OutputPath>
+    <DefineConstants>TRACE</DefineConstants>
+    <ErrorReport>prompt</ErrorReport>
+    <WarningLevel>4</WarningLevel>
+    <Prefer32Bit>false</Prefer32Bit>
+  </PropertyGroup>
+  <ItemGroup>
+    <Reference Include="Newtonsoft.Json, Version=4.5.0.0, Culture=neutral, PublicKeyToken=30ad4fe6b2a6aeed, processorArchitecture=MSIL">
+      <SpecificVersion>False</SpecificVersion>
+      <HintPath>..\..\packages\Newtonsoft.Json.4.5.7\lib\net40\Newtonsoft.Json.dll</HintPath>
+    </Reference>
+    <Reference Include="Owin, Version=0.12.0.0, Culture=neutral, PublicKeyToken=f585506a2da1fef4, processorArchitecture=MSIL">
+      <SpecificVersion>False</SpecificVersion>
+      <HintPath>..\..\packages\Owin.0.12\lib\net40\Owin.dll</HintPath>
+    </Reference>
+    <Reference Include="System" />
+    <Reference Include="System.Data" />
+    <Reference Include="System.Data.DataSetExtensions" />
+    <Reference Include="System.Net.Http, Version=2.0.0.0, Culture=neutral, PublicKeyToken=b03f5f7f11d50a3a, processorArchitecture=MSIL">
+      <HintPath>..\..\packages\Microsoft.Net.Http.2.0.20505.0\lib\net40\System.Net.Http.dll</HintPath>
+    </Reference>
+    <Reference Include="System.Net.Http.Formatting, Version=4.0.0.0, Culture=neutral, PublicKeyToken=31bf3856ad364e35, processorArchitecture=MSIL">
+      <HintPath>..\..\packages\Microsoft.AspNet.WebApi.Client.4.0.20505.0\lib\net40\System.Net.Http.Formatting.dll</HintPath>
+    </Reference>
+    <Reference Include="System.Net.Http.WebRequest, Version=2.0.0.0, Culture=neutral, PublicKeyToken=b03f5f7f11d50a3a, processorArchitecture=MSIL">
+      <HintPath>..\..\packages\Microsoft.Net.Http.2.0.20505.0\lib\net40\System.Net.Http.WebRequest.dll</HintPath>
+    </Reference>
+    <Reference Include="System.Web" />
+    <Reference Include="System.Web.ApplicationServices" />
+    <Reference Include="System.Web.DynamicData" />
+    <Reference Include="System.Web.Entity" />
+    <Reference Include="System.Web.Extensions" />
+    <Reference Include="System.Web.Http, Version=4.0.0.0, Culture=neutral, PublicKeyToken=31bf3856ad364e35, processorArchitecture=MSIL">
+      <HintPath>..\..\packages\Microsoft.AspNet.WebApi.Core.4.0.20505.0\lib\net40\System.Web.Http.dll</HintPath>
+    </Reference>
+    <Reference Include="System.Xml" />
+    <Reference Include="System.Xml.Linq" />
+  </ItemGroup>
+  <ItemGroup>
+    <Content Include="Global.asax" />
+    <Content Include="Web.config" />
+    <Content Include="Web.Debug.config">
+      <DependentUpon>Web.config</DependentUpon>
+    </Content>
+    <Content Include="Web.Release.config">
+      <DependentUpon>Web.config</DependentUpon>
+    </Content>
+  </ItemGroup>
+  <ItemGroup>
+    <Compile Include="App_Packages\Gate.Middleware.Sources.0.12\Cascade.cs" />
+    <Compile Include="App_Packages\Gate.Middleware.Sources.0.12\Chunked.cs" />
+    <Compile Include="App_Packages\Gate.Middleware.Sources.0.12\ContentLength.cs" />
+    <Compile Include="App_Packages\Gate.Middleware.Sources.0.12\ContentType.cs" />
+    <Compile Include="App_Packages\Gate.Middleware.Sources.0.12\MethodOverride.cs" />
+    <Compile Include="App_Packages\Gate.Middleware.Sources.0.12\NotFound.cs" />
+    <Compile Include="App_Packages\Gate.Middleware.Sources.0.12\OwinConstants.cs" />
+    <Compile Include="App_Packages\Gate.Middleware.Sources.0.12\ShowExceptions.cs" />
+    <Compile Include="App_Packages\Gate.Middleware.Sources.0.12\ShowExceptions.View.cs" />
+    <Compile Include="App_Packages\Gate.Middleware.Sources.0.12\Static.cs" />
+    <Compile Include="App_Packages\Gate.Middleware.Sources.0.12\StaticFiles\FileBody.cs" />
+    <Compile Include="App_Packages\Gate.Middleware.Sources.0.12\StaticFiles\FileServer.cs" />
+    <Compile Include="App_Packages\Gate.Middleware.Sources.0.12\StaticFiles\Mime.cs" />
+    <Compile Include="App_Packages\Gate.Middleware.Sources.0.12\StaticFiles\TextBody.cs" />
+    <Compile Include="App_Packages\Gate.Middleware.Sources.0.12\Utils\HttpFormatExtensions.cs" />
+    <Compile Include="App_Packages\Gate.Middleware.Sources.0.12\Utils\RangeHeader.cs" />
+    <Compile Include="App_Packages\Gate.Middleware.Sources.0.12\Utils\StreamWrapper.cs" />
+    <Compile Include="App_Packages\Gate.Middleware.Sources.0.12\Wilson.cs" />
+    <Compile Include="App_Packages\Gate.Sources.0.12\AppBuilderInlineExtensions.cs" />
+    <Compile Include="App_Packages\Gate.Sources.0.12\AppBuilderMapExtensions.cs" />
+    <Compile Include="App_Packages\Gate.Sources.0.12\AppBuilderRunExtensions.cs" />
+    <Compile Include="App_Packages\Gate.Sources.0.12\AppBuilderUseExtensions.cs" />
+    <Compile Include="App_Packages\Gate.Sources.0.12\Headers.cs" />
+    <Compile Include="App_Packages\Gate.Sources.0.12\Mapping\MapBuilder.cs" />
+    <Compile Include="App_Packages\Gate.Sources.0.12\Mapping\UrlMapper.cs" />
+    <Compile Include="App_Packages\Gate.Sources.0.12\OwinConstants.cs" />
+    <Compile Include="App_Packages\Gate.Sources.0.12\Request.cs" />
+    <Compile Include="App_Packages\Gate.Sources.0.12\Response.cs" />
+    <Compile Include="App_Packages\Gate.Sources.0.12\ResponseStream.cs" />
+    <Compile Include="App_Packages\Gate.Sources.0.12\Utils\Net40Extensions.cs" />
+    <Compile Include="App_Packages\Gate.Sources.0.12\Utils\ParamDictionary.cs" />
+    <Compile Include="App_Packages\Gate.Sources.0.12\Utils\ReasonPhrases.cs" />
+    <Compile Include="App_Packages\TaskHelpers.Sources.0.1\TaskHelpers.cs" />
+    <Compile Include="App_Packages\TaskHelpers.Sources.0.1\TaskHelpersExtensions.cs" />
+    <Compile Include="AuthorizeRoleFilter.cs" />
+    <Compile Include="Global.asax.cs">
+      <DependentUpon>Global.asax</DependentUpon>
+    </Compile>
+    <Compile Include="Properties\AssemblyInfo.cs" />
+    <Compile Include="Startup.cs" />
+    <Compile Include="TraceRequestFilter.cs" />
+  </ItemGroup>
+  <ItemGroup>
+    <ProjectReference Include="..\Katana.Server.AspNet\Katana.Server.AspNet.csproj">
+      <Project>{E31826E6-C29A-4F08-BD4F-E17ACA793BBC}</Project>
+      <Name>Katana.Server.AspNet</Name>
+    </ProjectReference>
+    <ProjectReference Include="..\Katana.WebApi\Katana.WebApi.csproj">
+      <Project>{80D03986-6128-4614-8715-C7E86BD16513}</Project>
+      <Name>Katana.WebApi</Name>
+    </ProjectReference>
+  </ItemGroup>
+  <ItemGroup>
+    <Content Include="packages.config">
+      <SubType>Designer</SubType>
+    </Content>
+  </ItemGroup>
+  <PropertyGroup>
+    <VisualStudioVersion Condition="'$(VisualStudioVersion)' == ''">10.0</VisualStudioVersion>
+    <VSToolsPath Condition="'$(VSToolsPath)' == ''">$(MSBuildExtensionsPath32)\Microsoft\VisualStudio\v$(VisualStudioVersion)</VSToolsPath>
+  </PropertyGroup>
+  <Import Project="$(MSBuildBinPath)\Microsoft.CSharp.targets" />
+  <Import Project="$(VSToolsPath)\WebApplications\Microsoft.WebApplication.targets" Condition="'$(VSToolsPath)' != ''" />
+  <Import Project="$(MSBuildExtensionsPath32)\Microsoft\VisualStudio\v10.0\WebApplications\Microsoft.WebApplication.targets" Condition="false" />
+  <ProjectExtensions>
+    <VisualStudio>
+      <FlavorProperties GUID="{349c5851-65df-11da-9384-00065b846f21}">
+        <WebProjectProperties>
+          <UseIIS>True</UseIIS>
+          <AutoAssignPort>True</AutoAssignPort>
+          <DevelopmentServerPort>1932</DevelopmentServerPort>
+          <DevelopmentServerVPath>/</DevelopmentServerVPath>
+          <IISUrl>http://localhost:1932/TheApp</IISUrl>
+          <NTLMAuthentication>False</NTLMAuthentication>
+          <UseCustomServer>False</UseCustomServer>
+          <CustomServerUrl>
+          </CustomServerUrl>
+          <SaveServerSettingsInUserFile>False</SaveServerSettingsInUserFile>
+        </WebProjectProperties>
+      </FlavorProperties>
+    </VisualStudio>
+  </ProjectExtensions>
+  <Import Project="$(SolutionDir)\.nuget\nuget.targets" />
+  <!-- To modify your build process, add your task inside one of the targets below and uncomment it. 
+       Other similar extension points exist, see Microsoft.Common.targets.
+  <Target Name="BeforeBuild">
+  </Target>
+  <Target Name="AfterBuild">
+  </Target>
+  -->
 </Project>