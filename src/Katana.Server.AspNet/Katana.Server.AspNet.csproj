--- conflicted
+++ resolved
@@ -1,199 +1,104 @@
-<<<<<<< HEAD
-﻿<?xml version="1.0" encoding="utf-8"?>
-<Project ToolsVersion="4.0" DefaultTargets="Build" xmlns="http://schemas.microsoft.com/developer/msbuild/2003">
-  <PropertyGroup>
-    <Configuration Condition=" '$(Configuration)' == '' ">Debug</Configuration>
-    <Platform Condition=" '$(Platform)' == '' ">AnyCPU</Platform>
-    <ProductVersion>8.0.30703</ProductVersion>
-    <SchemaVersion>2.0</SchemaVersion>
-    <ProjectGuid>{E31826E6-C29A-4F08-BD4F-E17ACA793BBC}</ProjectGuid>
-    <OutputType>Library</OutputType>
-    <AppDesignerFolder>Properties</AppDesignerFolder>
-    <RootNamespace>Katana.Server.AspNet</RootNamespace>
-    <AssemblyName>Katana.Server.AspNet</AssemblyName>
-    <TargetFrameworkVersion>v4.5</TargetFrameworkVersion>
-    <FileAlignment>512</FileAlignment>
-    <SolutionDir Condition="$(SolutionDir) == '' Or $(SolutionDir) == '*Undefined*'">..\..\</SolutionDir>
-    <RestorePackages>true</RestorePackages>
-    <TargetFrameworkProfile />
-  </PropertyGroup>
-  <PropertyGroup Condition=" '$(Configuration)|$(Platform)' == 'Debug|AnyCPU' ">
-    <DebugSymbols>true</DebugSymbols>
-    <DebugType>full</DebugType>
-    <Optimize>false</Optimize>
-    <OutputPath>bin\Debug\</OutputPath>
-    <DefineConstants>DEBUG;TRACE</DefineConstants>
-    <ErrorReport>prompt</ErrorReport>
-    <WarningLevel>4</WarningLevel>
-    <Prefer32Bit>false</Prefer32Bit>
-  </PropertyGroup>
-  <PropertyGroup Condition=" '$(Configuration)|$(Platform)' == 'Release|AnyCPU' ">
-    <DebugType>pdbonly</DebugType>
-    <Optimize>true</Optimize>
-    <OutputPath>bin\Release\</OutputPath>
-    <DefineConstants>TRACE</DefineConstants>
-    <ErrorReport>prompt</ErrorReport>
-    <WarningLevel>4</WarningLevel>
-    <Prefer32Bit>false</Prefer32Bit>
-  </PropertyGroup>
-  <ItemGroup>
-    <Reference Include="Microsoft.Web.Infrastructure, Version=1.0.0.0, Culture=neutral, PublicKeyToken=31bf3856ad364e35, processorArchitecture=MSIL">
-      <Private>True</Private>
-      <HintPath>..\..\packages\Microsoft.Web.Infrastructure.1.0.0.0\lib\net40\Microsoft.Web.Infrastructure.dll</HintPath>
-    </Reference>
-    <Reference Include="Owin, Version=0.12.0.0, Culture=neutral, PublicKeyToken=f585506a2da1fef4, processorArchitecture=MSIL">
-      <SpecificVersion>False</SpecificVersion>
-      <HintPath>..\..\packages\Owin.0.12\lib\net40\Owin.dll</HintPath>
-    </Reference>
-    <Reference Include="System" />
-    <Reference Include="System.configuration" />
-    <Reference Include="System.Core" />
-    <Reference Include="System.Web" />
-  </ItemGroup>
-  <ItemGroup>
-    <Compile Include="App_Packages\Gate.Builder.Sources.0.12\Adapters.cs" />
-    <Compile Include="App_Packages\Gate.Builder.Sources.0.12\AppBuilder.cs" />
-    <Compile Include="App_Packages\Gate.Builder.Sources.0.12\Loader\IStartupLoader.cs" />
-    <Compile Include="App_Packages\Gate.Builder.Sources.0.12\Loader\StartupLoader.cs" />
-    <Compile Include="App_Packages\Gate.Builder.Sources.0.12\NotFound.cs" />
-    <Compile Include="App_Packages\TaskHelpers.Sources.0.1\TaskHelpers.cs" />
-    <Compile Include="App_Packages\TaskHelpers.Sources.0.1\TaskHelpersExtensions.cs" />
-    <Compile Include="CallEnvironment\TraceTextWriter.cs" />
-    <Compile Include="Constants.cs" />
-    <Compile Include="OwinApplication.cs" />
-    <Compile Include="OwinCallContext.DisableResponseBuffering.cs" />
-    <Compile Include="OwinCallContext.IAsyncResult.cs" />
-    <Compile Include="CallEnvironment\AspNetDictionary.cs" />
-    <Compile Include="CallEnvironment\AspNetDictionary.Properties.cs">
-      <AutoGen>True</AutoGen>
-      <DesignTime>True</DesignTime>
-      <DependentUpon>AspNetDictionary.Properties.tt</DependentUpon>
-    </Compile>
-    <Compile Include="CallEnvironment\NilDictionary.cs" />
-    <Compile Include="CallHeaders\AspNetRequestHeaders.cs" />
-    <Compile Include="OwinCallContext.cs" />
-    <Compile Include="OwinHttpHandler.cs" />
-    <Compile Include="OwinHttpModule.cs" />
-    <Compile Include="OwinRoute.cs" />
-    <Compile Include="OwinRouteHandler.cs" />
-    <Compile Include="OwinWebSocketWrapper.cs" />
-    <Compile Include="PreApplicationStart.cs" />
-    <Compile Include="Properties\AssemblyInfo.cs" />
-    <Compile Include="RouteCollectionExtensions.cs" />
-    <Compile Include="Utils.cs" />
-    <None Include="packages.config" />
-  </ItemGroup>
-  <ItemGroup>
-    <None Include="CallEnvironment\AspNetDictionary.Properties.tt">
-      <Generator>TextTemplatingFileGenerator</Generator>
-      <LastGenOutput>AspNetDictionary.Properties.cs</LastGenOutput>
-    </None>
-    <None Include="Katana.Server.AspNet.nuspec" />
-  </ItemGroup>
-  <ItemGroup>
-    <Service Include="{508349B6-6B84-4DF5-91F0-309BEEBAD82D}" />
-  </ItemGroup>
-  <Import Project="$(MSBuildToolsPath)\Microsoft.CSharp.targets" />
-  <Import Project="$(SolutionDir)\.nuget\nuget.targets" />
-=======
-﻿<?xml version="1.0" encoding="utf-8"?>
-<Project ToolsVersion="4.0" DefaultTargets="Build" xmlns="http://schemas.microsoft.com/developer/msbuild/2003">
-  <PropertyGroup>
-    <Configuration Condition=" '$(Configuration)' == '' ">Debug</Configuration>
-    <Platform Condition=" '$(Platform)' == '' ">AnyCPU</Platform>
-    <ProductVersion>8.0.30703</ProductVersion>
-    <SchemaVersion>2.0</SchemaVersion>
-    <ProjectGuid>{E31826E6-C29A-4F08-BD4F-E17ACA793BBC}</ProjectGuid>
-    <OutputType>Library</OutputType>
-    <AppDesignerFolder>Properties</AppDesignerFolder>
-    <RootNamespace>Katana.Server.AspNet</RootNamespace>
-    <AssemblyName>Katana.Server.AspNet</AssemblyName>
-    <TargetFrameworkVersion>v4.0</TargetFrameworkVersion>
-    <FileAlignment>512</FileAlignment>
-    <SolutionDir Condition="$(SolutionDir) == '' Or $(SolutionDir) == '*Undefined*'">..\..\</SolutionDir>
-    <RestorePackages>true</RestorePackages>
-  </PropertyGroup>
-  <PropertyGroup Condition=" '$(Configuration)|$(Platform)' == 'Debug|AnyCPU' ">
-    <DebugSymbols>true</DebugSymbols>
-    <DebugType>full</DebugType>
-    <Optimize>false</Optimize>
-    <OutputPath>bin\Debug\</OutputPath>
-    <DefineConstants>DEBUG;TRACE</DefineConstants>
-    <ErrorReport>prompt</ErrorReport>
-    <WarningLevel>4</WarningLevel>
-  </PropertyGroup>
-  <PropertyGroup Condition=" '$(Configuration)|$(Platform)' == 'Release|AnyCPU' ">
-    <DebugType>pdbonly</DebugType>
-    <Optimize>true</Optimize>
-    <OutputPath>bin\Release\</OutputPath>
-    <DefineConstants>TRACE</DefineConstants>
-    <ErrorReport>prompt</ErrorReport>
-    <WarningLevel>4</WarningLevel>
-  </PropertyGroup>
-  <ItemGroup>
-    <Reference Include="Microsoft.Web.Infrastructure, Version=1.0.0.0, Culture=neutral, PublicKeyToken=31bf3856ad364e35, processorArchitecture=MSIL">
-      <Private>True</Private>
-      <HintPath>..\..\packages\Microsoft.Web.Infrastructure.1.0.0.0\lib\net40\Microsoft.Web.Infrastructure.dll</HintPath>
-    </Reference>
-    <Reference Include="Owin, Version=0.12.0.0, Culture=neutral, PublicKeyToken=f585506a2da1fef4, processorArchitecture=MSIL">
-      <SpecificVersion>False</SpecificVersion>
-      <HintPath>..\..\packages\Owin.0.12\lib\net40\Owin.dll</HintPath>
-    </Reference>
-    <Reference Include="System" />
-    <Reference Include="System.configuration" />
-    <Reference Include="System.Core" />
-    <Reference Include="System.Web" />
-  </ItemGroup>
-  <ItemGroup>
-    <Compile Include="App_Packages\Gate.Builder.Sources.0.12\Adapters.cs" />
-    <Compile Include="App_Packages\Gate.Builder.Sources.0.12\AppBuilder.cs" />
-    <Compile Include="App_Packages\Gate.Builder.Sources.0.12\Loader\IStartupLoader.cs" />
-    <Compile Include="App_Packages\Gate.Builder.Sources.0.12\Loader\StartupLoader.cs" />
-    <Compile Include="App_Packages\Gate.Builder.Sources.0.12\NotFound.cs" />
-    <Compile Include="App_Packages\TaskHelpers.Sources.0.1\TaskHelpers.cs" />
-    <Compile Include="App_Packages\TaskHelpers.Sources.0.1\TaskHelpersExtensions.cs" />
-    <Compile Include="CallEnvironment\TraceTextWriter.cs" />
-    <Compile Include="OwinApplication.cs" />
-    <Compile Include="OwinBuilder.cs" />
-    <Compile Include="OwinCallContext.DisableResponseBuffering.cs" />
-    <Compile Include="OwinCallContext.IAsyncResult.cs" />
-    <Compile Include="CallEnvironment\AspNetDictionary.cs" />
-    <Compile Include="CallEnvironment\AspNetDictionary.Properties.cs">
-      <AutoGen>True</AutoGen>
-      <DesignTime>True</DesignTime>
-      <DependentUpon>AspNetDictionary.Properties.tt</DependentUpon>
-    </Compile>
-    <Compile Include="CallEnvironment\NilDictionary.cs" />
-    <Compile Include="CallHeaders\AspNetRequestHeaders.cs" />
-    <Compile Include="OwinCallContext.cs" />
-    <Compile Include="OwinHttpHandler.cs" />
-    <Compile Include="OwinHttpModule.cs" />
-    <Compile Include="OwinRoute.cs" />
-    <Compile Include="OwinRouteHandler.cs" />
-    <Compile Include="PreApplicationStart.cs" />
-    <Compile Include="Properties\AssemblyInfo.cs" />
-    <Compile Include="RouteCollectionExtensions.cs" />
-    <Compile Include="Utils.cs" />
-    <None Include="packages.config" />
-  </ItemGroup>
-  <ItemGroup>
-    <None Include="CallEnvironment\AspNetDictionary.Properties.tt">
-      <Generator>TextTemplatingFileGenerator</Generator>
-      <LastGenOutput>AspNetDictionary.Properties.cs</LastGenOutput>
-    </None>
-    <None Include="Katana.Server.AspNet.nuspec" />
-  </ItemGroup>
-  <ItemGroup>
-    <Service Include="{508349B6-6B84-4DF5-91F0-309BEEBAD82D}" />
-  </ItemGroup>
-  <Import Project="$(MSBuildToolsPath)\Microsoft.CSharp.targets" />
-  <Import Project="$(SolutionDir)\.nuget\nuget.targets" />
->>>>>>> 3a803266
-  <!-- To modify your build process, add your task inside one of the targets below and uncomment it. 
-       Other similar extension points exist, see Microsoft.Common.targets.
-  <Target Name="BeforeBuild">
-  </Target>
-  <Target Name="AfterBuild">
-  </Target>
-  -->
+﻿<?xml version="1.0" encoding="utf-8"?>
+<Project ToolsVersion="4.0" DefaultTargets="Build" xmlns="http://schemas.microsoft.com/developer/msbuild/2003">
+  <PropertyGroup>
+    <Configuration Condition=" '$(Configuration)' == '' ">Debug</Configuration>
+    <Platform Condition=" '$(Platform)' == '' ">AnyCPU</Platform>
+    <ProductVersion>8.0.30703</ProductVersion>
+    <SchemaVersion>2.0</SchemaVersion>
+    <ProjectGuid>{E31826E6-C29A-4F08-BD4F-E17ACA793BBC}</ProjectGuid>
+    <OutputType>Library</OutputType>
+    <AppDesignerFolder>Properties</AppDesignerFolder>
+    <RootNamespace>Katana.Server.AspNet</RootNamespace>
+    <AssemblyName>Katana.Server.AspNet</AssemblyName>
+    <TargetFrameworkVersion>v4.5</TargetFrameworkVersion>
+    <FileAlignment>512</FileAlignment>
+    <SolutionDir Condition="$(SolutionDir) == '' Or $(SolutionDir) == '*Undefined*'">..\..\</SolutionDir>
+    <RestorePackages>true</RestorePackages>
+    <TargetFrameworkProfile />
+  </PropertyGroup>
+  <PropertyGroup Condition=" '$(Configuration)|$(Platform)' == 'Debug|AnyCPU' ">
+    <DebugSymbols>true</DebugSymbols>
+    <DebugType>full</DebugType>
+    <Optimize>false</Optimize>
+    <OutputPath>bin\Debug\</OutputPath>
+    <DefineConstants>DEBUG;TRACE</DefineConstants>
+    <ErrorReport>prompt</ErrorReport>
+    <WarningLevel>4</WarningLevel>
+    <Prefer32Bit>false</Prefer32Bit>
+  </PropertyGroup>
+  <PropertyGroup Condition=" '$(Configuration)|$(Platform)' == 'Release|AnyCPU' ">
+    <DebugType>pdbonly</DebugType>
+    <Optimize>true</Optimize>
+    <OutputPath>bin\Release\</OutputPath>
+    <DefineConstants>TRACE</DefineConstants>
+    <ErrorReport>prompt</ErrorReport>
+    <WarningLevel>4</WarningLevel>
+    <Prefer32Bit>false</Prefer32Bit>
+  </PropertyGroup>
+  <ItemGroup>
+    <Reference Include="Microsoft.Web.Infrastructure, Version=1.0.0.0, Culture=neutral, PublicKeyToken=31bf3856ad364e35, processorArchitecture=MSIL">
+      <Private>True</Private>
+      <HintPath>..\..\packages\Microsoft.Web.Infrastructure.1.0.0.0\lib\net40\Microsoft.Web.Infrastructure.dll</HintPath>
+    </Reference>
+    <Reference Include="Owin, Version=0.12.0.0, Culture=neutral, PublicKeyToken=f585506a2da1fef4, processorArchitecture=MSIL">
+      <SpecificVersion>False</SpecificVersion>
+      <HintPath>..\..\packages\Owin.0.12\lib\net40\Owin.dll</HintPath>
+    </Reference>
+    <Reference Include="System" />
+    <Reference Include="System.configuration" />
+    <Reference Include="System.Core" />
+    <Reference Include="System.Web" />
+  </ItemGroup>
+  <ItemGroup>
+    <Compile Include="App_Packages\Gate.Builder.Sources.0.12\Adapters.cs" />
+    <Compile Include="App_Packages\Gate.Builder.Sources.0.12\AppBuilder.cs" />
+    <Compile Include="App_Packages\Gate.Builder.Sources.0.12\Loader\IStartupLoader.cs" />
+    <Compile Include="App_Packages\Gate.Builder.Sources.0.12\Loader\StartupLoader.cs" />
+    <Compile Include="App_Packages\Gate.Builder.Sources.0.12\NotFound.cs" />
+    <Compile Include="App_Packages\TaskHelpers.Sources.0.1\TaskHelpers.cs" />
+    <Compile Include="App_Packages\TaskHelpers.Sources.0.1\TaskHelpersExtensions.cs" />
+    <Compile Include="CallEnvironment\TraceTextWriter.cs" />
+    <Compile Include="Constants.cs" />
+    <Compile Include="OwinApplication.cs" />
+    <Compile Include="OwinCallContext.DisableResponseBuffering.cs" />
+    <Compile Include="OwinCallContext.IAsyncResult.cs" />
+    <Compile Include="CallEnvironment\AspNetDictionary.cs" />
+    <Compile Include="CallEnvironment\AspNetDictionary.Properties.cs">
+      <AutoGen>True</AutoGen>
+      <DesignTime>True</DesignTime>
+      <DependentUpon>AspNetDictionary.Properties.tt</DependentUpon>
+    </Compile>
+    <Compile Include="CallEnvironment\NilDictionary.cs" />
+    <Compile Include="CallHeaders\AspNetRequestHeaders.cs" />
+    <Compile Include="OwinCallContext.cs" />
+    <Compile Include="OwinHttpHandler.cs" />
+    <Compile Include="OwinHttpModule.cs" />
+    <Compile Include="OwinRoute.cs" />
+    <Compile Include="OwinRouteHandler.cs" />
+    <Compile Include="OwinWebSocketWrapper.cs" />
+    <Compile Include="PreApplicationStart.cs" />
+    <Compile Include="Properties\AssemblyInfo.cs" />
+    <Compile Include="RouteCollectionExtensions.cs" />
+    <Compile Include="Utils.cs" />
+    <None Include="packages.config" />
+  </ItemGroup>
+  <ItemGroup>
+    <None Include="CallEnvironment\AspNetDictionary.Properties.tt">
+      <Generator>TextTemplatingFileGenerator</Generator>
+      <LastGenOutput>AspNetDictionary.Properties.cs</LastGenOutput>
+    </None>
+    <None Include="Katana.Server.AspNet.nuspec" />
+  </ItemGroup>
+  <ItemGroup>
+    <Service Include="{508349B6-6B84-4DF5-91F0-309BEEBAD82D}" />
+  </ItemGroup>
+  <Import Project="$(MSBuildToolsPath)\Microsoft.CSharp.targets" />
+  <Import Project="$(SolutionDir)\.nuget\nuget.targets" />
+  <!-- To modify your build process, add your task inside one of the targets below and uncomment it. 
+       Other similar extension points exist, see Microsoft.Common.targets.
+  <Target Name="BeforeBuild">
+  </Target>
+  <Target Name="AfterBuild">
+  </Target>
+  -->
 </Project>