<<<<<<< HEAD
﻿// -----------------------------------------------------------------------
// <copyright file="CertificateInstaller.cs" company="Katana contributors">
//   Copyright 2011-2012 Katana contributors
// </copyright>
// -----------------------------------------------------------------------
=======
﻿// <copyright file="CertificateInstaller.cs" company="Katana contributors">
//   Copyright 2011-2012 Katana contributors
// </copyright>
// 
// Licensed under the Apache License, Version 2.0 (the "License");
// you may not use this file except in compliance with the License.
// You may obtain a copy of the License at
// 
//     http://www.apache.org/licenses/LICENSE-2.0
// 
// Unless required by applicable law or agreed to in writing, software
// distributed under the License is distributed on an "AS IS" BASIS,
// WITHOUT WARRANTIES OR CONDITIONS OF ANY KIND, either express or implied.
// See the License for the specific language governing permissions and
// limitations under the License.
>>>>>>> 3d6a5bc5

using System;
using System.Diagnostics;
using System.IO;
using System.Security.Cryptography.X509Certificates;

namespace CertInstaller
{
    public class CertificateInstaller
    {
        private readonly X509Certificate2 cert;

        public CertificateInstaller(string certFilePath, string password)
        {
            if (!File.Exists(certFilePath))
            {
                throw new ArgumentException(String.Format("File '{0}' does not exist.", certFilePath),
                    "certFilePath");
            }

            Trace.TraceInformation("Creating certificate from file '{0}', password '{1}'.", certFilePath,
                password);

            // MachineKeySet: make sure the private key gets stored in the local machine store
            cert = new X509Certificate2(certFilePath, password,
                X509KeyStorageFlags.MachineKeySet | X509KeyStorageFlags.PersistKeySet);
        }

        public void InstallCertificate()
        {
            InstallCertificate(StoreName.My, StoreLocation.LocalMachine);
            InstallCertificate(StoreName.Root, StoreLocation.LocalMachine);
        }

        public void UninstallCertificate()
        {
            UninstallCertificate(StoreName.My, StoreLocation.LocalMachine);
            UninstallCertificate(StoreName.Root, StoreLocation.LocalMachine);
        }

        private void InstallCertificate(StoreName storeName, StoreLocation storeLocation)
        {
            Trace.TraceInformation("Creating store object for '{1}', '{0}'.", storeName, storeLocation);
            var store = new X509Store(storeName, storeLocation);
            store.Open(OpenFlags.ReadWrite);
            try
            {
                X509Certificate2Collection result = store.Certificates.Find(
                    X509FindType.FindByThumbprint, cert.Thumbprint, false);

                if (result.Count > 0)
                {
                    Trace.TraceWarning("Certificate with thumbprint '{0}', name '{1}' already in store.",
                        cert.Thumbprint, cert.Subject);
                }
                else
                {
                    store.Add(cert);
                    Trace.TraceInformation("Certificate successfully added to the store.");
                }
            }
            finally
            {
                store.Close();
            }
        }

        private void UninstallCertificate(StoreName storeName, StoreLocation storeLocation)
        {
            Trace.TraceInformation("Removing store object for '{1}', '{0}'.", storeName, storeLocation);
            var store = new X509Store(storeName, storeLocation);
            store.Open(OpenFlags.ReadWrite);
            try
            {
                X509Certificate2Collection result = store.Certificates.Find(
                    X509FindType.FindByThumbprint, cert.Thumbprint, false);

                if (result.Count > 0)
                {
                    store.Remove(cert);
                    Trace.TraceInformation("Certificate successfully removed from the store.");
                }
                else
                {
                    Trace.TraceWarning("Certificate with thumbprint '{0}', name '{1}' not found in store.",
                        cert.Thumbprint, cert.Subject);
                }
            }
            finally
            {
                store.Close();
            }
        }
    }
}<|MERGE_RESOLUTION|>--- conflicted
+++ resolved
@@ -1,10 +1,3 @@
-<<<<<<< HEAD
-﻿// -----------------------------------------------------------------------
-// <copyright file="CertificateInstaller.cs" company="Katana contributors">
-//   Copyright 2011-2012 Katana contributors
-// </copyright>
-// -----------------------------------------------------------------------
-=======
 ﻿// <copyright file="CertificateInstaller.cs" company="Katana contributors">
 //   Copyright 2011-2012 Katana contributors
 // </copyright>
@@ -20,7 +13,6 @@
 // WITHOUT WARRANTIES OR CONDITIONS OF ANY KIND, either express or implied.
 // See the License for the specific language governing permissions and
 // limitations under the License.
->>>>>>> 3d6a5bc5
 
 using System;
 using System.Diagnostics;
