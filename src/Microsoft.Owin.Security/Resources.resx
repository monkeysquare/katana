--- conflicted
+++ resolved
@@ -123,7 +123,6 @@
   <data name="Exception_UnhookAuthenticationStateType" xml:space="preserve">
     <value>The state passed to UnhookAuthentication may only be the return value from HookAuthentication.</value>
   </data>
-<<<<<<< HEAD
   <data name="Warning_CookieNotFound" xml:space="preserve">
     <value>{0} cookie not found.</value>
   </data>
@@ -132,9 +131,8 @@
   </data>
   <data name="Warning_StateNotFound" xml:space="preserve">
     <value>{0} state property not found.</value>
-=======
+  </data>
   <data name="Exception_MissingDefaultSignInAsAuthenticationType" xml:space="preserve">
     <value>A default value for SignInAsAuthenticationType was not found in IAppBuilder Properties. This can happen if your authentication middleware are added in the wrong order, or if a call to UseExternalSignInCookie or UseSignInCookies has been removed.</value>
->>>>>>> 9f0bf639
   </data>
 </root>