﻿// <copyright file="TestBase.cs" company="Microsoft Open Technologies, Inc.">
// Copyright 2011-2013 Microsoft Open Technologies, Inc. All rights reserved.
// 
// Licensed under the Apache License, Version 2.0 (the "License");
// you may not use this file except in compliance with the License.
// You may obtain a copy of the License at
// 
//     http://www.apache.org/licenses/LICENSE-2.0
// 
// Unless required by applicable law or agreed to in writing, software
// distributed under the License is distributed on an "AS IS" BASIS,
// WITHOUT WARRANTIES OR CONDITIONS OF ANY KIND, either express or implied.
// See the License for the specific language governing permissions and
// limitations under the License.
// </copyright>

using System;
using System.Diagnostics;
using System.IO;
using System.Linq;
using System.Net;
using System.Net.Sockets;
using System.Threading;
using System.Threading.Tasks;
using Microsoft.Owin.Hosting;
using Owin;

#if NET40
namespace Microsoft.Owin.Host40.IntegrationTests
#else

namespace Microsoft.Owin.Host45.IntegrationTests
#endif
{
    public class TestBase : IDisposable
    {
        public const int HttpsPort = 9090;
        private readonly CancellationTokenSource _disposing = new CancellationTokenSource();

        public void Dispose()
        {
            Dispose(true);
        }

        protected virtual void Dispose(bool disposing)
        {
            if (disposing)
            {
                _disposing.Cancel(false);
                _disposing.Dispose();
            }
        }

        public int RunWebServer(
            string serverName = null,
            Action<IAppBuilder> application = null,
            string configFileName = null,
            bool https = false)
        {
            Debug.Assert(application != null, "application != null");
            Debug.Assert(application.Method.DeclaringType != null, "application.Method.DeclaringType != null");

            return RunWebServer(
                serverName: serverName,
                applicationName: application.Method.DeclaringType.FullName + "." + application.Method.Name,
                configFileName: configFileName,
                https: https);
        }

        public int RunWebServer(
            string serverName = null,
            string applicationName = null,
            string configFileName = null,
            bool https = false)
        {
            if (serverName == "Microsoft.Owin.Host.SystemWeb")
            {
                return RunWebServerSystemWeb(applicationName, configFileName, https);
            }
            else
            {
                return RunWebServerViaEngine(serverName, applicationName, configFileName, https);
            }
        }

        private int RunWebServerViaEngine(string serverName, string applicationName, string configFileName, bool https)
        {
            int port = GetAvailablePort(https);
            string scheme = https ? "https" : "http";

            string sourceDirectory = AppDomain.CurrentDomain.SetupInformation.ApplicationBase;

            string targetDirectory = BuildTargetDirectory(
                sourceDirectory,
                configFileName,
                applicationName,
                scheme,
                port);

            Directory.SetCurrentDirectory(targetDirectory);

            IDisposable server = WebApplication.Start(options =>
            {
                options.Boot = "Domain";
                options.Server = serverName;
                options.App = applicationName;
                options.Url = scheme + "://localhost:" + port + "/";
            });

            _disposing.Token.Register(() =>
            {
                server.Dispose();
                try
                {
                    Directory.Delete(targetDirectory, true);
                }
                catch (Exception ex)
                {
                    Trace.WriteLine(string.Format("Cleanup error {0}", ex.Message));
                }
            });

            return port;
        }

        private int RunWebServerSystemWeb(string applicationName, string configFileName, bool https)
        {
            var tcs = new TaskCompletionSource<object>();

            int port = GetAvailablePort(https);

            string sourceDirectory = AppDomain.CurrentDomain.SetupInformation.ApplicationBase;

            string targetDirectory = BuildTargetDirectory(
                sourceDirectory,
                configFileName,
                applicationName,
                https ? "https" : "http",
                port);

            Directory.SetCurrentDirectory(targetDirectory);

            string targetHostConfig = Path.Combine(targetDirectory, "ApplicationHost.config");

            string programFile32 = Environment.GetEnvironmentVariable("ProgramFiles(x86)");
            string iisExpressExe = Path.Combine(programFile32, "IIS Express", "iisexpress.exe");

            var info = new ProcessStartInfo
            {
                WorkingDirectory = targetDirectory,
                UseShellExecute = false,
                RedirectStandardInput = true,
                RedirectStandardOutput = true,
                RedirectStandardError = true,
                ErrorDialog = false,
                CreateNoWindow = false,
                FileName = iisExpressExe,
                Arguments = "/config:\"" + targetHostConfig + "\" /trace:error",
            };

            // Log.Debug("Executing {0}", Definition.Command);
            Process process = Process.Start(info);

            process.OutputDataReceived += OutputDataReceived;
            process.ErrorDataReceived += OutputDataReceived;
            process.Exited += (a, b) => tcs.TrySetResult(null);
            process.EnableRaisingEvents = true;

            process.BeginOutputReadLine();
            process.BeginErrorReadLine();

            _disposing.Token.Register(() =>
            {
                tcs.Task.Wait(250);
                if (!process.HasExited)
                {
                    process.Kill();
                    tcs.Task.Wait();
                }
                try
                {
                    Directory.Delete(targetDirectory, true);
                }
                catch (Exception ex)
                {
                    Trace.WriteLine(string.Format("Cleanup error {0}", ex.Message));
                }
            });

            // Wait for the server to get started.
            Thread.Sleep(1000);

            return port;
        }

        private static string BuildTargetDirectory(
            string workingDirectory,
            string configFileName,
            string applicationName,
            string scheme,
            int port)
        {
            string targetDirectory = Path.Combine(workingDirectory, "Port" + port + "-" + Guid.NewGuid().ToString("n"));
            string binDirectory = Path.Combine(targetDirectory, "bin");

            string sourceHostConfig = Path.Combine(workingDirectory, "applicationHost.config");
            string targetHostConfig = Path.Combine(targetDirectory, "applicationHost.config");

            string sourceWebConfig = Path.Combine(workingDirectory, configFileName ?? "web.config");
            string targetWebConfig = Path.Combine(targetDirectory, "web.config");

            Directory.CreateDirectory(targetDirectory);
            Directory.CreateDirectory(binDirectory);

            File.WriteAllText(
                targetHostConfig,
                File.ReadAllText(sourceHostConfig)
                    .Replace("TheScheme", scheme)
                    .Replace("TheBindingInformation", ":" + port + ":localhost")
                    .Replace("ThePhysicalPath", targetDirectory));

            File.WriteAllText(
                targetWebConfig,
                File.ReadAllText(sourceWebConfig)
#if NET40
.Replace("TheApplicationName", applicationName));
#else
                    .Replace("TheApplicationName", applicationName)
                    .Replace("targetFramework=\"4.0\"", "targetFramework=\"4.5\""));
#endif

            foreach (var assemblyName in Directory.GetFiles(workingDirectory, "*.dll"))
            {
                File.Copy(
                    Path.Combine(workingDirectory, assemblyName),
                    Path.Combine(binDirectory, Path.GetFileName(assemblyName)),
                    overwrite: false);
            }
<<<<<<< HEAD
            foreach (var assemblyName in Directory.GetFiles(workingDirectory, "*.pfx"))
            {
                File.Copy(
                    Path.Combine(workingDirectory, assemblyName),
                    Path.Combine(targetDirectory, Path.GetFileName(assemblyName)),
=======
            foreach (var assemblyName in Directory.GetFiles(workingDirectory, "*.exe"))
            {
                File.Copy(
                    Path.Combine(workingDirectory, assemblyName),
                    Path.Combine(binDirectory, Path.GetFileName(assemblyName)),
>>>>>>> 943c4b26
                    overwrite: false);
            }
            return targetDirectory;
        }

        private static int GetAvailablePort(bool https)
        {
            if (https)
            {
                return HttpsPort;
            }

            var socket = new Socket(
                AddressFamily.InterNetwork,
                SocketType.Stream,
                ProtocolType.IP);

            socket.Bind(new IPEndPoint(IPAddress.Any, 0));
            var endPoint = socket.LocalEndPoint as IPEndPoint;
            int port = 0;
            if (endPoint != null)
            {
                port = endPoint.Port;
            }
            socket.Close();
            return port;
        }

        private void OutputDataReceived(object sender, DataReceivedEventArgs e)
        {
            Trace.WriteLine(e.Data);
        }
    }
}<|MERGE_RESOLUTION|>--- conflicted
+++ resolved
@@ -236,19 +236,18 @@
                     Path.Combine(binDirectory, Path.GetFileName(assemblyName)),
                     overwrite: false);
             }
-<<<<<<< HEAD
             foreach (var assemblyName in Directory.GetFiles(workingDirectory, "*.pfx"))
             {
                 File.Copy(
                     Path.Combine(workingDirectory, assemblyName),
                     Path.Combine(targetDirectory, Path.GetFileName(assemblyName)),
-=======
+                    overwrite: false);
+            }
             foreach (var assemblyName in Directory.GetFiles(workingDirectory, "*.exe"))
             {
                 File.Copy(
                     Path.Combine(workingDirectory, assemblyName),
                     Path.Combine(binDirectory, Path.GetFileName(assemblyName)),
->>>>>>> 943c4b26
                     overwrite: false);
             }
             return targetDirectory;
